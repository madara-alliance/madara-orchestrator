--- conflicted
+++ resolved
@@ -78,17 +78,12 @@
             .customize_request(
                 self.client.request().method(Method::POST).query_param("apiKey", atlantic_api_key.as_ref()),
             )
-<<<<<<< HEAD
-            .form_file("pieFile", pie_file, "pie.zip")
-=======
             .form_file("pieFile", pie_file, "pie.zip")?
->>>>>>> 3a41cb75
             .form_text("layout", proof_layout)
             .send()
             .await
             .map_err(AtlanticError::AddJobFailure)?;
 
-<<<<<<< HEAD
         tracing::info!(">>>>>>> response: {:?}", response);
         if response.status().is_success() {
             response.json().await.map_err(AtlanticError::AddJobFailure)
@@ -97,7 +92,12 @@
         }
     }
 
-    pub async fn submit_l2_query(&self, task_id: &str, proof: &str, atlantic_api_key: &str) -> Result<AtlanticAddJobResponse, AtlanticError> {
+    pub async fn submit_l2_query(
+        &self,
+        task_id: &str,
+        proof: &str,
+        atlantic_api_key: &str,
+    ) -> Result<AtlanticAddJobResponse, AtlanticError> {
         tracing::info!(">>>>>>> task_id: {:?}", task_id);
         let response = self
             .client
@@ -120,11 +120,6 @@
             response.json().await.map_err(AtlanticError::AddJobFailure)
         } else {
             Err(AtlanticError::SharpService(response.status()))
-=======
-        match response.status().is_success() {
-            true => response.json().await.map_err(AtlanticError::AddJobFailure),
-            false => Err(AtlanticError::SharpService(response.status())),
->>>>>>> 3a41cb75
         }
     }
 
