--- conflicted
+++ resolved
@@ -8,13 +8,8 @@
 [dependencies]
 color-eyre = { workspace = true }
 serde.workspace = true
-<<<<<<< HEAD
 serde_json.workspace = true
-=======
-serde_json = { workspace = true }
->>>>>>> 58cca2c3
 thiserror.workspace = true
-url = { workspace = true }
 #Instrumentation
 base64 = { workspace = true }
 dotenv = { workspace = true }
