--- conflicted
+++ resolved
@@ -151,13 +151,6 @@
         let status = execution_result.status();
 
         match status {
-<<<<<<< HEAD
-            TransactionExecutionStatus::Reverted => Ok(SettlementVerificationStatus::Rejected(format!(
-                "Transaction {} has been reverted: {}",
-                tx_hash,
-                execution_result.revert_reason().unwrap_or_default()
-            ))),
-=======
             TransactionExecutionStatus::Reverted => {
                 tracing::info!(
                     log_type = "completed",
@@ -170,10 +163,9 @@
                 Ok(SettlementVerificationStatus::Rejected(format!(
                     "Transaction {} has been reverted: {}",
                     tx_hash,
-                    execution_result.revert_reason().unwrap()
+                    execution_result.revert_reason().unwrap_or_default()
                 )))
             }
->>>>>>> 1c090fb0
             TransactionExecutionStatus::Succeeded => {
                 if tx_receipt.block.is_pending() {
                     tracing::info!(
