pub mod config;
pub mod conversion;
#[cfg(test)]
pub mod tests;

use std::sync::Arc;

use appchain_core_contract_client::clients::StarknetCoreContractClient;
use appchain_core_contract_client::interfaces::core_contract::CoreContract;
use async_trait::async_trait;
use color_eyre::eyre::{eyre, WrapErr};
use color_eyre::Result;
use lazy_static::lazy_static;
use mockall::automock;
use mockall::predicate::*;
use settlement_client_interface::{SettlementClient, SettlementVerificationStatus};
use starknet::accounts::{ConnectedAccount, ExecutionEncoding, SingleOwnerAccount};
use starknet::core::types::{BlockId, BlockTag, Felt, FunctionCall, TransactionExecutionStatus};
use starknet::core::utils::get_selector_from_name;
use starknet::providers::jsonrpc::HttpTransport;
use starknet::providers::{JsonRpcClient, Provider};
use starknet::signers::{LocalWallet, SigningKey};
use tokio::time::{sleep, Duration};
use starknet::core::types::U256;

use crate::conversion::{slice_slice_u8_to_vec_field, slice_u8_to_field, u64_from_felt};

pub type LocalWalletSignerMiddleware = Arc<SingleOwnerAccount<Arc<JsonRpcClient<HttpTransport>>, LocalWallet>>;

pub struct StarknetSettlementClient {
    pub account: LocalWalletSignerMiddleware,
    pub starknet_core_contract_client: StarknetCoreContractClient,
    pub core_contract_address: Felt,
    pub tx_finality_retry_delay_in_seconds: u64,
}

pub const ENV_ACCOUNT_ADDRESS: &str = "MADARA_ORCHESTRATOR_STARKNET_ACCOUNT_ADDRESS";
pub const ENV_PRIVATE_KEY: &str = "MADARA_ORCHESTRATOR_STARKNET_PRIVATE_KEY";

const MAX_RETRIES_VERIFY_TX_FINALITY: usize = 10;

use url::Url;
#[derive(Clone, Debug)]
pub struct StarknetSettlementValidatedArgs {
    pub starknet_rpc_url: Url,
    pub starknet_private_key: String,
    pub starknet_account_address: String,
    pub starknet_cairo_core_contract_address: String,
    pub starknet_finality_retry_wait_in_secs: u64,
}

// Assumed the contract called for settlement looks like:
// https://github.com/keep-starknet-strange/piltover

impl StarknetSettlementClient {
    pub async fn new_with_args(settlement_cfg: &StarknetSettlementValidatedArgs) -> Self {
        let provider: Arc<JsonRpcClient<HttpTransport>> =
            Arc::new(JsonRpcClient::new(HttpTransport::new(settlement_cfg.starknet_rpc_url.clone())));

        let signer_address = Felt::from_hex(&settlement_cfg.starknet_account_address).expect("Invalid signer address");

        let private_key = Felt::from_hex(&settlement_cfg.starknet_private_key).expect("Invalid private key");
        let signing_key = SigningKey::from_secret_scalar(private_key);
        let signer = LocalWallet::from(signing_key);

        let core_contract_address = Felt::from_hex(&settlement_cfg.starknet_cairo_core_contract_address).expect("Invalid core contract address");

        let chain_id = provider.chain_id().await.expect("Failed to get chain id");

        let mut account = SingleOwnerAccount::new(
            provider.clone(),
            signer,
            signer_address,
            chain_id,
            ExecutionEncoding::New,
        );

        // Set block ID to Pending like in the reference implementation
        account.set_block_id(BlockId::Tag(BlockTag::Pending));
        let account = Arc::new(account);

        let starknet_core_contract_client = 
            StarknetCoreContractClient::new(core_contract_address, account.clone());

        StarknetSettlementClient {
            account,
            core_contract_address,
            starknet_core_contract_client,
            tx_finality_retry_delay_in_seconds: settlement_cfg.starknet_finality_retry_wait_in_secs,
        }
    }
}

lazy_static! {
    pub static ref CONTRACT_WRITE_UPDATE_STATE_SELECTOR: Felt =
        get_selector_from_name("update_state").expect("Invalid update state selector");
    // TODO: `stateBlockNumber` does not exists yet in our implementation:
    // https://github.com/keep-starknet-strange/piltover
    // It should get added to match the solidity implementation of the core contract.
    pub static ref CONTRACT_READ_STATE_BLOCK_NUMBER: Felt =
        get_selector_from_name("get_state").expect("Invalid update state selector");
}

// TODO: Note that we already have an implementation of the appchain core contract client available
// here: https://github.com/keep-starknet-strange/zaun/tree/main/crates/l3/appchain-core-contract-client
// However, this implementation uses different Felt types, and incorporating all of them
// into this repository would introduce unnecessary complexity.
// Therefore, we will wait for the update of starknet_rs in the Zaun repository before adapting
// the StarknetSettlementClient implementation.

#[automock]
#[async_trait]
impl SettlementClient for StarknetSettlementClient {
    /// Should register the proof on the base layer and return an external id
    /// which can be used to track the status.
    #[allow(unused)]
    async fn register_proof(&self, proof: [u8; 32]) -> Result<String> {
        !unimplemented!("register_proof not implemented yet")
    }

    /// Should be used to update state on core contract when DA is done in calldata
    async fn update_state_calldata(
        &self,
        snos_output: Vec<[u8; 32]>,
        program_output: Vec<[u8; 32]>,
        onchain_data_hash: [u8; 32],
        onchain_data_size: [u8; 32],
    ) -> Result<String> {
        tracing::info!(
            log_type = "starting",
            category = "update_state",
            function_type = "calldata",
            "Updating state with calldata."
        );
        let snos_output = slice_slice_u8_to_vec_field(snos_output.as_slice());
        let program_output = slice_slice_u8_to_vec_field(program_output.as_slice());
        let onchain_data_hash = slice_u8_to_field(&onchain_data_hash);
        let core_contract: &CoreContract = self.starknet_core_contract_client.as_ref();

        println!(">>>>>>>>>>> onchain_data_size: {:?}", onchain_data_size);
        println!(">>>>>>>>>>> snos_output: {:?}", snos_output);
        println!(">>>>>>>>>>> program_output: {:?}", program_output);
        println!(">>>>>>>>>>> onchain_data_hash: {:?}", onchain_data_hash);
        
        let low = u128::from_be_bytes(onchain_data_size[16..32].try_into().unwrap());
        let high = u128::from_be_bytes(onchain_data_size[0..16].try_into().unwrap());
        let size = U256::from_words(low, high);
        
        let invoke_result = core_contract
            .update_state(
                snos_output,
                program_output,
                onchain_data_hash,
                size,
            )
            .await
            .map_err(|e| eyre!("Failed to update state with calldata: {:?}", e))?;

        tracing::info!(
            log_type = "completed",
            category = "update_state",
            function_type = "calldata",
            "State updated with calldata."
        );
        Ok(invoke_result.transaction_hash.to_hex_string())
    }

    /// Should verify the inclusion of a tx in the settlement layer
    async fn verify_tx_inclusion(&self, tx_hash: &str) -> Result<SettlementVerificationStatus> {
        println!(" ############# inside the verify tx inclusion #############");
        tracing::info!(
            log_type = "starting",
            category = "verify_tx",
            function_type = "inclusion",
            tx_hash = %tx_hash,
            "Verifying tx inclusion."
        );
        let tx_hash = Felt::from_hex(tx_hash)?;
        // sleep(Duration::from_secs(30)).await;
        let tx_receipt = self.account.provider().get_transaction_receipt(tx_hash).await?;

        println!(" ################ tx receipt we got is: {:?} ##################", tx_receipt);
        let execution_result = tx_receipt.receipt.execution_result();
        let status = execution_result.status();

        match status {
            TransactionExecutionStatus::Reverted => {
                tracing::info!(
                    log_type = "completed",
                    category = "verify_tx",
                    tx_hash = %tx_hash,
                    function_type = "inclusion",
                    revert_reason = %execution_result.revert_reason().unwrap(),
                    "Tx inclusion verified."
                );
                Ok(SettlementVerificationStatus::Rejected(format!(
                    "Transaction {} has been reverted: {}",
                    tx_hash,
                    execution_result.revert_reason().unwrap_or_default()
                )))
            }
            TransactionExecutionStatus::Succeeded => {
                if tx_receipt.block.is_pending() {
                    tracing::info!(
                        log_type = "pending",
                        category = "verify_tx",
                        function_type = "inclusion",
                        tx_hash = %tx_hash,
                        "Tx inclusion pending."
                    );
                    Ok(SettlementVerificationStatus::Pending)
                } else {
                    tracing::info!(
                        log_type = "completed",
                        category = "verify_tx",
                        function_type = "inclusion",
                        tx_hash = %tx_hash,
                        "Tx inclusion verified."
                    );
                    Ok(SettlementVerificationStatus::Verified)
                }
            }
        }
    }

    /// Should be used to update state on core contract and publishing the blob simultaneously
    #[allow(unused)]
    async fn update_state_with_blobs(
        &self,
        program_output: Vec<[u8; 32]>,
        state_diff: Vec<Vec<u8>>,
        nonce: u64,
    ) -> Result<String> {
        !unimplemented!("not implemented yet.")
    }

    /// Wait for a pending tx to achieve finality
    async fn wait_for_tx_finality(&self, tx_hash: &str) -> Result<Option<u64>> {
        let mut retries = 0;
        let duration_to_wait_between_polling = Duration::from_secs(self.tx_finality_retry_delay_in_seconds);
        sleep(duration_to_wait_between_polling).await;

        let tx_hash = Felt::from_hex(tx_hash)?;
        loop {
            let tx_receipt = self.account.provider().get_transaction_receipt(tx_hash).await?;
            if tx_receipt.block.is_pending() {
                retries += 1;
                if retries > MAX_RETRIES_VERIFY_TX_FINALITY {
                    return Err(eyre!("Max retries exceeeded while waiting for tx {tx_hash} finality."));
                }
                sleep(duration_to_wait_between_polling).await;
            } else {
                break;
            }
        }

        let tx_receipt = self.account.provider().get_transaction_receipt(tx_hash).await?;
        Ok(tx_receipt.block.block_number())
    }

    /// Returns the last block settled from the core contract.
    async fn get_last_settled_block(&self) -> Result<u64> {
        let block_number = self
            .account
            .provider()
            .call(
                FunctionCall {
                    contract_address: self.core_contract_address,
                    entry_point_selector: *CONTRACT_READ_STATE_BLOCK_NUMBER,
                    calldata: vec![],
                },
                BlockId::Tag(BlockTag::Latest),
            )
            .await?;
        tracing::info!(">>>>>>>>>>> get state response: {:?} <<<<<<<<<<<<", block_number);
        if block_number.is_empty() {
            return Err(eyre!("Could not fetch last block number from core contract."));
        }

<<<<<<< HEAD
        Ok(u64_from_felt(block_number[1]).expect("Failed to convert to u64"))
=======
        u64_from_felt(block_number[0]).wrap_err("Failed to convert block number from Felt to u64")
>>>>>>> 3a41cb75
    }

    /// Returns the nonce for the wallet in use.
    async fn get_nonce(&self) -> Result<u64> {
        let nonce = self.account.get_nonce().await?;
        Ok(u64_from_felt(nonce).expect("Failed to convert to u64"))
    }
}<|MERGE_RESOLUTION|>--- conflicted
+++ resolved
@@ -277,11 +277,7 @@
             return Err(eyre!("Could not fetch last block number from core contract."));
         }
 
-<<<<<<< HEAD
         Ok(u64_from_felt(block_number[1]).expect("Failed to convert to u64"))
-=======
-        u64_from_felt(block_number[0]).wrap_err("Failed to convert block number from Felt to u64")
->>>>>>> 3a41cb75
     }
 
     /// Returns the nonce for the wallet in use.
