--- conflicted
+++ resolved
@@ -260,22 +260,6 @@
         );
 
         log::warn!("⏳ Waiting for txn finality.......");
-<<<<<<< HEAD
-        // waiting for txn finality (block to be specific)
-        let res = Self::wait_for_transaction_confirmation(
-            self.provider.clone(),
-            *pending_transaction.tx_hash(),
-            100,
-            Duration::from_secs(5),
-            3,
-        )
-        .await?;
-
-        match res {
-            Some(_) => {}
-            None => {
-                log::error!("Txn hash not finalised");
-=======
         println!(">>> pending txn = {:?}", pending_transaction);
 
         // Prod feature only (may cause issues while testing with anvil)
@@ -298,7 +282,6 @@
                 None => {
                     log::error!("Txn hash not finalised");
                 }
->>>>>>> ad15e66b
             }
         }
 
@@ -394,8 +377,6 @@
 
         Ok(None)
     }
-<<<<<<< HEAD
-=======
 }
 
 #[cfg(feature = "testing")]
@@ -431,5 +412,4 @@
 
         txn_request
     }
->>>>>>> ad15e66b
 }