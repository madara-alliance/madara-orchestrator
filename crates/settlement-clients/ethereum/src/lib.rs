--- conflicted
+++ resolved
@@ -59,13 +59,9 @@
     core_contract_client: StarknetValidityContractClient,
     wallet: EthereumWallet,
     wallet_address: Address,
-<<<<<<< HEAD
     provider: Arc<RootProvider<Http<Client>>>,
     #[cfg(test)]
     impersonate_account: Option<Address>,
-=======
-    provider: RootProvider<Http<Client>>,
->>>>>>> 30e85844
 }
 
 impl EthereumSettlementClient {
@@ -77,7 +73,6 @@
         let wallet_address = signer.address();
         let wallet = EthereumWallet::from(signer);
 
-<<<<<<< HEAD
         // provider without wallet
         let provider = Arc::new(ProviderBuilder::new().on_http(settlement_cfg.rpc_url.clone()));
 
@@ -86,25 +81,13 @@
             ProviderBuilder::new().with_recommended_fillers().wallet(wallet.clone()).on_http(settlement_cfg.rpc_url),
         );
 
-=======
-        let fill_provider = Arc::new(
-            ProviderBuilder::new()
-                .with_recommended_fillers()
-                .wallet(wallet.clone())
-                .on_http(settlement_cfg.rpc_url.clone()),
-        );
-        let provider = ProviderBuilder::new().on_http(settlement_cfg.rpc_url);
->>>>>>> 30e85844
         let core_contract_client = StarknetValidityContractClient::new(
             Address::from_str(&settlement_cfg.core_contract_address)
                 .expect("Failed to convert the validity contract address.")
                 .0
                 .into(),
-<<<<<<< HEAD
             filler_provider,
-=======
-            fill_provider.clone(),
->>>>>>> 30e85844
+
         );
 
         EthereumSettlementClient {
