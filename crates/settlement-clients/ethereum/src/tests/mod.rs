--- conflicted
+++ resolved
@@ -246,7 +246,6 @@
 #[tokio::test]
 #[case::typical(20468827)]
 async fn get_last_settled_block_typical_works(#[case] fork_block_no: u64) {
-<<<<<<< HEAD
     let setup = EthereumTestBuilder::new().with_fork_block(fork_block_no).build().await;
     let ethereum_settlement_client = EthereumSettlementClient::with_test_settings(
         setup.provider.clone(),
@@ -254,15 +253,6 @@
         setup.rpc_url,
         None,
     );
-=======
-    dotenvy::from_filename(&*ENV_FILE_PATH).expect("Could not load .env.test file.");
-    env::set_var("DEFAULT_SETTLEMENT_CLIENT_RPC", &*ETH_RPC);
-
-    let TestSetup { anvil, ethereum_settlement_client, provider: _ } = setup_ethereum_test(fork_block_no);
-
-    println!("{:?}", anvil);
->>>>>>> 30e85844
-
     assert_eq!(
         ethereum_settlement_client.get_last_settled_block().await.expect("Could not get last settled block."),
         666039
