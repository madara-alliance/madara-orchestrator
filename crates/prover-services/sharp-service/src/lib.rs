pub mod client;
pub mod config;
pub mod error;
mod types;

use std::str::FromStr;

use alloy::primitives::B256;
use async_trait::async_trait;
use gps_fact_checker::FactChecker;
use prover_client_interface::{ProverClient, ProverClientError, Task, TaskStatus};
use starknet_os::sharp::CairoJobStatus;
use utils::settings::Settings;
use uuid::Uuid;

use crate::client::SharpClient;
use crate::config::SharpConfig;

pub const SHARP_SETTINGS_NAME: &str = "sharp";

/// SHARP (aka GPS) is a shared proving service hosted by Starkware.
pub struct SharpProverService {
    sharp_client: SharpClient,
    fact_checker: FactChecker,
}

#[async_trait]
impl ProverClient for SharpProverService {
<<<<<<< HEAD
    async fn submit_task(&self, task: Task) -> Result<String, ProverClientError> {
=======
    #[tracing::instrument(skip(self, task))]
    async fn submit_task(&self, task: Task) -> Result<TaskId, ProverClientError> {
>>>>>>> 7b854537
        match task {
            Task::CairoPie(cairo_pie) => {
                let encoded_pie =
                    starknet_os::sharp::pie::encode_pie_mem(cairo_pie).map_err(ProverClientError::PieEncoding)?;
                let (_, job_key) = self.sharp_client.add_job(&encoded_pie).await?;
                Ok(job_key.to_string())
            }
        }
    }

<<<<<<< HEAD
    async fn get_task_status(&self, job_key: &str, fact: &str) -> Result<TaskStatus, ProverClientError> {
        let job_key = Uuid::from_str(job_key)
            .map_err(|e| ProverClientError::InvalidJobKey(format!("Failed to convert {} to UUID {}", job_key, e)))?;
=======
    #[tracing::instrument(skip(self))]
    async fn get_task_status(&self, task_id: &TaskId) -> Result<TaskStatus, ProverClientError> {
        let (job_key, fact) = split_task_id(task_id)?;
>>>>>>> 7b854537
        let res = self.sharp_client.get_job_status(&job_key).await?;

        match res.status {
            // TODO : We would need to remove the FAILED, UNKNOWN, NOT_CREATED status as it is not in the sharp client
            // response specs : https://docs.google.com/document/d/1-9ggQoYmjqAtLBGNNR2Z5eLreBmlckGYjbVl0khtpU0
            // We are waiting for the official public API spec before making changes
            CairoJobStatus::FAILED => Ok(TaskStatus::Failed(res.error_log.unwrap_or_default())),
            CairoJobStatus::INVALID => {
                Ok(TaskStatus::Failed(format!("Task is invalid: {:?}", res.invalid_reason.unwrap_or_default())))
            }
            CairoJobStatus::UNKNOWN => Ok(TaskStatus::Failed(format!("Task not found: {}", job_key))),
            CairoJobStatus::IN_PROGRESS | CairoJobStatus::NOT_CREATED | CairoJobStatus::PROCESSED => {
                Ok(TaskStatus::Processing)
            }
            CairoJobStatus::ONCHAIN => {
                let fact = B256::from_str(fact).map_err(|e| ProverClientError::FailedToConvertFact(e.to_string()))?;
                if self.fact_checker.is_valid(&fact).await? {
                    Ok(TaskStatus::Succeeded)
                } else {
                    Ok(TaskStatus::Failed(format!("Fact {} is not valid or not registered", hex::encode(fact))))
                }
            }
        }
    }
}

impl SharpProverService {
    pub fn new(sharp_client: SharpClient, fact_checker: FactChecker) -> Self {
        Self { sharp_client, fact_checker }
    }

    pub fn new_with_settings(settings: &impl Settings) -> Self {
        let sharp_config = SharpConfig::new_with_settings(settings)
            .expect("Not able to create SharpProverService from given settings.");
        let sharp_client = SharpClient::new_with_settings(sharp_config.service_url, settings);
        let fact_checker = FactChecker::new(sharp_config.rpc_node_url, sharp_config.verifier_address);
        Self::new(sharp_client, fact_checker)
    }

    pub fn with_test_settings(settings: &impl Settings, port: u16) -> Self {
        let sharp_config = SharpConfig::new_with_settings(settings)
            .expect("Not able to create SharpProverService from given settings.");
        let sharp_client =
            SharpClient::new_with_settings(format!("http://127.0.0.1:{}", port).parse().unwrap(), settings);
        let fact_checker = FactChecker::new(sharp_config.rpc_node_url, sharp_config.verifier_address);
        Self::new(sharp_client, fact_checker)
    }
}<|MERGE_RESOLUTION|>--- conflicted
+++ resolved
@@ -26,12 +26,8 @@
 
 #[async_trait]
 impl ProverClient for SharpProverService {
-<<<<<<< HEAD
+    #[tracing::instrument(skip(self, task))]
     async fn submit_task(&self, task: Task) -> Result<String, ProverClientError> {
-=======
-    #[tracing::instrument(skip(self, task))]
-    async fn submit_task(&self, task: Task) -> Result<TaskId, ProverClientError> {
->>>>>>> 7b854537
         match task {
             Task::CairoPie(cairo_pie) => {
                 let encoded_pie =
@@ -42,15 +38,10 @@
         }
     }
 
-<<<<<<< HEAD
+    #[tracing::instrument(skip(self))]
     async fn get_task_status(&self, job_key: &str, fact: &str) -> Result<TaskStatus, ProverClientError> {
         let job_key = Uuid::from_str(job_key)
             .map_err(|e| ProverClientError::InvalidJobKey(format!("Failed to convert {} to UUID {}", job_key, e)))?;
-=======
-    #[tracing::instrument(skip(self))]
-    async fn get_task_status(&self, task_id: &TaskId) -> Result<TaskStatus, ProverClientError> {
-        let (job_key, fact) = split_task_id(task_id)?;
->>>>>>> 7b854537
         let res = self.sharp_client.get_job_status(&job_key).await?;
 
         match res.status {
