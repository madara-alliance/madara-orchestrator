mod config;

use crate::alerts::aws_sns::config::AWSSNSConfig;
use crate::alerts::Alerts;
use crate::config::ProviderConfig;
use async_trait::async_trait;
<<<<<<< HEAD
use aws_config::SdkConfig;
=======
>>>>>>> 369ccbeb
use aws_sdk_sns::Client;
use utils::settings::Settings;

pub const AWS_SNS_SETTINGS_NAME: &str = "sns";

pub struct AWSSNS {
    client: Client,
    topic_arn: String,
}

impl AWSSNS {
<<<<<<< HEAD
    /// To create a new SNS client
    pub async fn new(config: &SdkConfig) -> Self {
        AWSSNS { client: Client::new(config) }
=======
    pub async fn new_with_settings(settings: &impl Settings, provider_config: ProviderConfig) -> Self {
        match provider_config {
            ProviderConfig::AWS(aws_config) => {
                let sns_config = AWSSNSConfig::new_with_settings(settings)
                    .expect("Not able to get Aws sns config from provided settings");
                Self { client: Client::new(&aws_config), topic_arn: sns_config.sns_arn }
            }
        }
>>>>>>> 369ccbeb
    }
}

#[async_trait]
impl Alerts for AWSSNS {
    async fn send_alert_message(&self, message_body: String) -> color_eyre::Result<()> {
        self.client.publish().topic_arn(self.topic_arn.clone()).message(message_body).send().await?;
        Ok(())
    }
}<|MERGE_RESOLUTION|>--- conflicted
+++ resolved
@@ -4,10 +4,6 @@
 use crate::alerts::Alerts;
 use crate::config::ProviderConfig;
 use async_trait::async_trait;
-<<<<<<< HEAD
-use aws_config::SdkConfig;
-=======
->>>>>>> 369ccbeb
 use aws_sdk_sns::Client;
 use utils::settings::Settings;
 
@@ -19,11 +15,6 @@
 }
 
 impl AWSSNS {
-<<<<<<< HEAD
-    /// To create a new SNS client
-    pub async fn new(config: &SdkConfig) -> Self {
-        AWSSNS { client: Client::new(config) }
-=======
     pub async fn new_with_settings(settings: &impl Settings, provider_config: ProviderConfig) -> Self {
         match provider_config {
             ProviderConfig::AWS(aws_config) => {
@@ -32,7 +23,6 @@
                 Self { client: Client::new(&aws_config), topic_arn: sns_config.sns_arn }
             }
         }
->>>>>>> 369ccbeb
     }
 }
 
