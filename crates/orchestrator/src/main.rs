--- conflicted
+++ resolved
@@ -12,17 +12,6 @@
 #[allow(clippy::needless_return)]
 async fn main() {
     dotenv().ok();
-<<<<<<< HEAD
-    println!(">>> ENVs loaded");
-
-    // Analytics Setup
-    let meter_provider = setup_analytics();
-    println!(">>> Analytics setup completed");
-
-    // initial config setup
-    let config = init_config().await;
-    println!(">>> Config setup completed");
-=======
     // Analytics Setup
     let meter_provider = setup_analytics();
     tracing::info!(service = "orchestrator", "Starting orchestrator service");
@@ -32,7 +21,6 @@
     // initial config setup
     let config = init_config().await.expect("Config instantiation failed");
     tracing::debug!(service = "orchestrator", "Configuration initialized");
->>>>>>> 5fb2de6c
 
     let host = get_env_var_or_default("HOST", "127.0.0.1");
     let port = get_env_var_or_default("PORT", "3000").parse::<u16>().expect("PORT must be a u16");
@@ -43,10 +31,6 @@
     tracing::debug!(service = "orchestrator", "Application router initialized");
 
     // init consumer
-<<<<<<< HEAD
-    init_consumers(config).await.expect("Failed to init consumers");
-    println!(">>> Consumers init completed");
-=======
     match init_consumers(config).await {
         Ok(_) => tracing::info!(service = "orchestrator", "Consumers initialized successfully"),
         Err(e) => {
@@ -54,7 +38,6 @@
             panic!("Failed to init consumers: {}", e);
         }
     }
->>>>>>> 5fb2de6c
 
     if let Err(e) = axum::serve(listener, app).await {
         tracing::error!(service = "orchestrator", error = %e, "Server failed to start");
