--- conflicted
+++ resolved
@@ -10,13 +10,9 @@
 
 use crate::config::config_force_init;
 use crate::database::MockDatabase;
-<<<<<<< HEAD
-use crate::jobs::types::JobType;
-=======
 use crate::jobs::job_handler_factory::mock_factory;
 use crate::jobs::types::{JobStatus, JobType};
 use crate::jobs::{Job, MockJob};
->>>>>>> b9058905
 use crate::queue::job_queue::JOB_PROCESSING_QUEUE;
 use crate::queue::MockQueueProvider;
 use crate::tests::common::init_config;
@@ -36,12 +32,9 @@
     let start_job_index;
     let block;
 
-<<<<<<< HEAD
-=======
     // Mocking the get_job_handler function.
     let mut job_handler = MockJob::new();
 
->>>>>>> b9058905
     // Mocking db function expectations
     if !db_val {
         db.expect_get_latest_job_by_type_and_status()
