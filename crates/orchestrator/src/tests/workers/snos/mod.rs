--- conflicted
+++ resolved
@@ -12,10 +12,7 @@
 use crate::database::MockDatabase;
 use crate::jobs::job_handler_factory::mock_factory;
 use crate::jobs::types::{JobStatus, JobType};
-<<<<<<< HEAD
-=======
 use crate::jobs::{Job, MockJob};
->>>>>>> b9058905
 use crate::queue::job_queue::JOB_PROCESSING_QUEUE;
 use crate::queue::MockQueueProvider;
 use crate::tests::common::init_config;
@@ -35,12 +32,9 @@
     let start_job_index;
     let block;
 
-<<<<<<< HEAD
-=======
     // Mocking the get_job_handler function.
     let mut job_handler = MockJob::new();
 
->>>>>>> b9058905
     // Mocking db function expectations
     if !db_val {
         db.expect_get_latest_job_by_type_and_status()
