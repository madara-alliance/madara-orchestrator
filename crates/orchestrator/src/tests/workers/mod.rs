--- conflicted
+++ resolved
@@ -1,115 +1,4 @@
-<<<<<<< HEAD
-use std::collections::HashMap;
-use std::error::Error;
-
-use da_client_interface::MockDaClient;
-use httpmock::MockServer;
-use mockall::predicate::eq;
-use rstest::rstest;
-use serde_json::json;
-use uuid::Uuid;
-
-use crate::config::config_force_init;
-use crate::database::MockDatabase;
-use crate::jobs::types::{ExternalId, JobItem, JobStatus, JobType};
-use crate::queue::MockQueueProvider;
-use crate::tests::common::init_config;
-use crate::workers::snos::SnosWorker;
-use crate::workers::Worker;
-
-#[rstest]
-#[case(false)]
-#[case(true)]
-#[tokio::test]
-async fn test_snos_worker(#[case] db_val: bool) -> Result<(), Box<dyn Error>> {
-    let server = MockServer::start();
-    let da_client = MockDaClient::new();
-    let mut db = MockDatabase::new();
-    let mut queue = MockQueueProvider::new();
-    let start_job_index;
-    let block;
-
-    const JOB_PROCESSING_QUEUE: &str = "madara_orchestrator_job_processing_queue";
-
-    // Mocking db function expectations
-    if !db_val {
-        db.expect_get_latest_job_by_type_and_internal_id().times(1).with(eq(JobType::SnosRun)).returning(|_| Ok(None));
-        start_job_index = 1;
-        block = 5;
-    } else {
-        let uuid_temp = Uuid::new_v4();
-
-        db.expect_get_latest_job_by_type_and_internal_id()
-            .with(eq(JobType::SnosRun))
-            .returning(move |_| Ok(Some(get_job_item_mock_by_id("1".to_string(), uuid_temp))));
-        block = 6;
-        start_job_index = 2;
-    }
-
-    for i in start_job_index..block + 1 {
-        // Getting jobs for check expectations
-        db.expect_get_job_by_internal_id_and_type()
-            .times(1)
-            .with(eq(i.clone().to_string()), eq(JobType::SnosRun))
-            .returning(|_, _| Ok(None));
-
-        let uuid = Uuid::new_v4();
-
-        // creating jobs call expectations
-        db.expect_create_job()
-            .times(1)
-            .withf(move |item| item.internal_id == i.clone().to_string())
-            .returning(move |_| Ok(get_job_item_mock_by_id(i.clone().to_string(), uuid)));
-    }
-
-    // Queue function call simulations
-    queue
-        .expect_send_message_to_queue()
-        .returning(|_, _, _| Ok(()))
-        .withf(|queue, _payload, _delay| queue == JOB_PROCESSING_QUEUE);
-
-    // mock block number (madara) : 5
-    let rpc_response_block_number = block;
-    let response = json!({ "id": 1,"jsonrpc":"2.0","result": rpc_response_block_number });
-    let config = init_config(
-        Some(format!("http://localhost:{}", server.port())),
-        Some(db),
-        Some(queue),
-        Some(da_client),
-        None,
-        None,
-    )
-    .await;
-    config_force_init(config).await;
-
-    // mocking block call
-    let rpc_block_call_mock = server.mock(|when, then| {
-        when.path("/").body_contains("starknet_blockNumber");
-        then.status(200).body(serde_json::to_vec(&response).unwrap());
-    });
-
-    let snos_worker = SnosWorker {};
-    snos_worker.run_worker().await?;
-
-    rpc_block_call_mock.assert();
-
-    Ok(())
-}
-
-fn get_job_item_mock_by_id(id: String, uuid: Uuid) -> JobItem {
-    JobItem {
-        id: uuid,
-        internal_id: id.clone(),
-        job_type: JobType::SnosRun,
-        status: JobStatus::Created,
-        external_id: ExternalId::Number(0),
-        metadata: HashMap::new(),
-        version: 0,
-    }
-}
-=======
 #[cfg(test)]
 pub mod proving;
 #[cfg(test)]
-pub mod snos;
->>>>>>> 5c96c8e7
+pub mod snos;