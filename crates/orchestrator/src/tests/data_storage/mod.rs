--- conflicted
+++ resolved
@@ -1,20 +1,8 @@
-<<<<<<< HEAD
 use bytes::Bytes;
-use rstest::rstest;
 use serde_json::json;
 
 use crate::tests::config::{ConfigType, TestConfigBuilder};
-=======
-use crate::config::{get_aws_config, ProviderConfig};
-use crate::data_storage::aws_s3::AWSS3;
-use crate::data_storage::DataStorage;
-use bytes::Bytes;
 use rstest::rstest;
-use serde_json::json;
-use std::sync::Arc;
-use utils::env_utils::get_env_var_or_panic;
-use utils::settings::env::EnvSettingsProvider;
->>>>>>> 369ccbeb
 
 /// This test checks the ability to put and get data from AWS S3 using `AWSS3`.
 /// It puts JSON data into a test bucket and retrieves it, verifying the data
@@ -26,17 +14,8 @@
     let services = TestConfigBuilder::new().configure_storage_client(ConfigType::Actual).build().await;
 
     dotenvy::from_filename("../.env.test")?;
-<<<<<<< HEAD
 
     let s3_client = services.config.storage();
-=======
-    let s3_client = AWSS3::new_with_settings(
-        &EnvSettingsProvider {},
-        ProviderConfig::AWS(Arc::new(get_aws_config(&EnvSettingsProvider {}).await)),
-    )
-    .await;
-    s3_client.build_test_bucket(&get_env_var_or_panic("AWS_S3_BUCKET_NAME")).await.unwrap();
->>>>>>> 369ccbeb
 
     let mock_data = json!(
         {
