<<<<<<< HEAD
use crate::config::{config, TestConfigBuilder};
use crate::jobs::types::{ExternalId, JobItem, JobStatus, JobType};
use crate::tests::common::drop_database;
use rstest::*;
=======
use crate::config::{config, Config};
use crate::jobs::types::{ExternalId, JobItem, JobStatus, JobType};
use crate::tests::config::TestConfigBuilder;
use arc_swap::Guard;
use rstest::*;
use std::sync::Arc;
>>>>>>> b9058905
use uuid::Uuid;

#[rstest]
#[tokio::test]
async fn test_database_connection() -> color_eyre::Result<()> {
    TestConfigBuilder::new().build().await;
    Ok(())
}

<<<<<<< HEAD
=======
#[fixture]
async fn get_config() -> Guard<Arc<Config>> {
    config().await
}

>>>>>>> b9058905
/// Tests for `create_job` operation in database trait.
/// Creates 3 jobs and asserts them.
#[rstest]
#[tokio::test]
<<<<<<< HEAD
async fn test_database_create_job() -> color_eyre::Result<()> {
    TestConfigBuilder::new().build().await;

    drop_database().await.unwrap();

    let config = config().await;
=======
async fn test_database_create_job(#[future] get_config: Guard<Arc<Config>>) -> color_eyre::Result<()> {
    TestConfigBuilder::new().build().await;
    let config = get_config.await;
>>>>>>> b9058905
    let database_client = config.database();

    let job_vec = [
        build_job_item(JobType::ProofCreation, JobStatus::Created, 1),
        build_job_item(JobType::ProofCreation, JobStatus::Created, 2),
        build_job_item(JobType::ProofCreation, JobStatus::Created, 3),
    ];

    database_client.create_job(job_vec[0].clone()).await.unwrap();
    database_client.create_job(job_vec[1].clone()).await.unwrap();
    database_client.create_job(job_vec[2].clone()).await.unwrap();

    let get_job_1 =
        database_client.get_job_by_internal_id_and_type("1", &JobType::ProofCreation).await.unwrap().unwrap();
    let get_job_2 =
        database_client.get_job_by_internal_id_and_type("2", &JobType::ProofCreation).await.unwrap().unwrap();
    let get_job_3 =
        database_client.get_job_by_internal_id_and_type("3", &JobType::ProofCreation).await.unwrap().unwrap();

    assert_eq!(get_job_1, job_vec[0].clone());
    assert_eq!(get_job_2, job_vec[1].clone());
    assert_eq!(get_job_3, job_vec[2].clone());

    Ok(())
}

<<<<<<< HEAD
/// Test for `get_jobs_without_successor` operation in database trait.
/// Creates jobs in the following sequence :
///
/// - Creates 3 snos run jobs with completed status
///
/// - Creates 2 proof creation jobs with succession of the 2 snos jobs
///
/// - Should return one snos job without the successor job of proof creation
#[rstest]
#[case(true)]
#[case(false)]
#[tokio::test]
async fn test_database_get_jobs_without_successor(#[case] is_successor: bool) -> color_eyre::Result<()> {
    TestConfigBuilder::new().build().await;

    drop_database().await.unwrap();

    let config = config().await;
    let database_client = config.database();

    let job_vec = [
        build_job_item(JobType::SnosRun, JobStatus::Completed, 1),
        build_job_item(JobType::SnosRun, JobStatus::Completed, 2),
        build_job_item(JobType::SnosRun, JobStatus::Completed, 3),
        build_job_item(JobType::ProofCreation, JobStatus::Created, 1),
        build_job_item(JobType::ProofCreation, JobStatus::Created, 2),
        build_job_item(JobType::ProofCreation, JobStatus::Created, 3),
    ];

    database_client.create_job(job_vec[0].clone()).await.unwrap();
    database_client.create_job(job_vec[1].clone()).await.unwrap();
    database_client.create_job(job_vec[2].clone()).await.unwrap();
    database_client.create_job(job_vec[3].clone()).await.unwrap();
    database_client.create_job(job_vec[5].clone()).await.unwrap();
    if is_successor {
        database_client.create_job(job_vec[4].clone()).await.unwrap();
    }

    let jobs_without_successor = database_client
        .get_jobs_without_successor(JobType::SnosRun, JobStatus::Completed, JobType::ProofCreation)
        .await
        .unwrap();

    if is_successor {
        assert_eq!(jobs_without_successor.len(), 0, "Expected number of jobs assertion failed.");
    } else {
        assert_eq!(jobs_without_successor.len(), 1, "Expected number of jobs assertion failed.");
        assert_eq!(jobs_without_successor[0], job_vec[1], "Expected job assertion failed.");
    }
    Ok(())
}

/// Test for `get_last_successful_job_by_type` operation in database trait.
/// Creates the jobs in following sequence :
///
/// - Creates 3 successful jobs.
///
/// - Should return the last successful job
#[rstest]
#[tokio::test]
async fn test_database_get_last_successful_job_by_type() -> color_eyre::Result<()> {
    TestConfigBuilder::new().build().await;

    drop_database().await.unwrap();

    let config = config().await;
    let database_client = config.database();

    let job_vec = [
        build_job_item(JobType::SnosRun, JobStatus::Completed, 1),
        build_job_item(JobType::SnosRun, JobStatus::Completed, 2),
        build_job_item(JobType::SnosRun, JobStatus::Completed, 3),
    ];

    database_client.create_job(job_vec[0].clone()).await.unwrap();
    database_client.create_job(job_vec[1].clone()).await.unwrap();
    database_client.create_job(job_vec[2].clone()).await.unwrap();

    let last_successful_job = database_client.get_last_successful_job_by_type(JobType::SnosRun).await.unwrap();

    assert_eq!(last_successful_job.unwrap(), job_vec[2], "Expected job assertion failed");

    Ok(())
}

/// Test for `get_jobs_after_internal_id_by_job_type` operation in database trait.
/// Creates the jobs in following sequence :
///
/// - Creates 5 successful jobs.
///
/// - Should return the jobs after internal id
#[rstest]
#[tokio::test]
async fn test_database_get_jobs_after_internal_id_by_job_type() -> color_eyre::Result<()> {
    TestConfigBuilder::new().build().await;

    drop_database().await.unwrap();

    let config = config().await;
    let database_client = config.database();

    let job_vec = [
        build_job_item(JobType::SnosRun, JobStatus::Completed, 1),
        build_job_item(JobType::SnosRun, JobStatus::Completed, 2),
        build_job_item(JobType::SnosRun, JobStatus::Completed, 3),
        build_job_item(JobType::SnosRun, JobStatus::Completed, 4),
        build_job_item(JobType::SnosRun, JobStatus::Completed, 5),
    ];

    database_client.create_job(job_vec[0].clone()).await.unwrap();
    database_client.create_job(job_vec[1].clone()).await.unwrap();
    database_client.create_job(job_vec[2].clone()).await.unwrap();
    database_client.create_job(job_vec[3].clone()).await.unwrap();
    database_client.create_job(job_vec[4].clone()).await.unwrap();

    let jobs_after_internal_id =
        database_client.get_jobs_after_internal_id_by_job_type(JobType::SnosRun, "2".to_string()).await.unwrap();

    assert_eq!(jobs_after_internal_id.len(), 3, "Number of jobs assertion failed");
    assert_eq!(jobs_after_internal_id[0], job_vec[2]);
    assert_eq!(jobs_after_internal_id[1], job_vec[3]);
    assert_eq!(jobs_after_internal_id[2], job_vec[4]);

    Ok(())
}

/// Test for `update_job_status` operation in database trait.
/// Happy Case : Creating a job with version 0 and updating the job with version 0 update only.
#[rstest]
#[tokio::test]
async fn test_database_update_job_status_passing_case() -> color_eyre::Result<()> {
    TestConfigBuilder::new().build().await;

    drop_database().await.unwrap();

    let config = config().await;
    let database_client = config.database();

    let job = build_job_item(JobType::SnosRun, JobStatus::Created, 1);

    database_client.create_job(job.clone()).await.unwrap();

    let updating_job_res = database_client.update_job_status(&job, JobStatus::Completed).await.is_ok();

    assert!(updating_job_res, "Job result assertion failed");

    Ok(())
}

/// Test for `update_job_status` operation in database trait.
/// Failing Case : Creating a job with version 1 and updating the job with version 0 update only.
#[rstest]
#[tokio::test]
async fn test_database_update_job_status_failing_case() -> color_eyre::Result<()> {
    TestConfigBuilder::new().build().await;

    drop_database().await.unwrap();

    let config = config().await;
    let database_client = config.database();

    // Scenario :

    // Worker 1 :
    // Job is created
    let job = build_job_item(JobType::SnosRun, JobStatus::Created, 1);
    database_client.create_job(job.clone()).await.unwrap();

    // Worker 2 :
    // Job is updated
    let updating_job_res = database_client.update_job_status(&job, JobStatus::Completed).await.is_ok();
    assert!(updating_job_res, "Job result assertion failed");

    // Worker 1 :
    // Job update try (update should fail)
    let updating_job_res = database_client.update_job_status(&job, JobStatus::PendingVerification).await.is_err();
    assert!(updating_job_res, "Job result assertion failed");

    Ok(())
}

=======
>>>>>>> b9058905
// Test Util Functions
// ==========================================

fn build_job_item(job_type: JobType, job_status: JobStatus, internal_id: u64) -> JobItem {
    JobItem {
        id: Uuid::new_v4(),
        internal_id: internal_id.to_string(),
        job_type,
        status: job_status,
        external_id: ExternalId::Number(0),
        metadata: Default::default(),
        version: 0,
    }
}<|MERGE_RESOLUTION|>--- conflicted
+++ resolved
@@ -1,16 +1,9 @@
-<<<<<<< HEAD
-use crate::config::{config, TestConfigBuilder};
-use crate::jobs::types::{ExternalId, JobItem, JobStatus, JobType};
-use crate::tests::common::drop_database;
-use rstest::*;
-=======
 use crate::config::{config, Config};
 use crate::jobs::types::{ExternalId, JobItem, JobStatus, JobType};
 use crate::tests::config::TestConfigBuilder;
 use arc_swap::Guard;
 use rstest::*;
 use std::sync::Arc;
->>>>>>> b9058905
 use uuid::Uuid;
 
 #[rstest]
@@ -20,30 +13,18 @@
     Ok(())
 }
 
-<<<<<<< HEAD
-=======
 #[fixture]
 async fn get_config() -> Guard<Arc<Config>> {
     config().await
 }
 
->>>>>>> b9058905
 /// Tests for `create_job` operation in database trait.
 /// Creates 3 jobs and asserts them.
 #[rstest]
 #[tokio::test]
-<<<<<<< HEAD
-async fn test_database_create_job() -> color_eyre::Result<()> {
-    TestConfigBuilder::new().build().await;
-
-    drop_database().await.unwrap();
-
-    let config = config().await;
-=======
 async fn test_database_create_job(#[future] get_config: Guard<Arc<Config>>) -> color_eyre::Result<()> {
     TestConfigBuilder::new().build().await;
     let config = get_config.await;
->>>>>>> b9058905
     let database_client = config.database();
 
     let job_vec = [
@@ -70,7 +51,6 @@
     Ok(())
 }
 
-<<<<<<< HEAD
 /// Test for `get_jobs_without_successor` operation in database trait.
 /// Creates jobs in the following sequence :
 ///
@@ -252,8 +232,6 @@
     Ok(())
 }
 
-=======
->>>>>>> b9058905
 // Test Util Functions
 // ==========================================
 
