use crate::config::{config, Config};
use crate::jobs::types::{ExternalId, JobItem, JobStatus, JobType};
use crate::tests::config::TestConfigBuilder;
use arc_swap::Guard;
use rstest::*;
use std::sync::Arc;
use uuid::Uuid;

#[rstest]
#[tokio::test]
async fn database_connection_typical_works() {
    let _ = TestConfigBuilder::new().build().await;
}

#[fixture]
async fn get_config() -> Guard<Arc<Config>> {
    config().await
}

/// Tests for `create_job` operation in database trait.
/// Creates 3 jobs and asserts them.
#[rstest]
#[tokio::test]
async fn database_create_job_typical_works(#[future] get_config: Guard<Arc<Config>>) {
    TestConfigBuilder::new().build().await;
    let config = get_config.await;
    let database_client = config.database();

    let job_vec = [
        build_job_item(JobType::ProofCreation, JobStatus::Created, 1),
        build_job_item(JobType::ProofCreation, JobStatus::Created, 2),
        build_job_item(JobType::ProofCreation, JobStatus::Created, 3),
    ];

    database_client.create_job(job_vec[0].clone()).await.unwrap();
    database_client.create_job(job_vec[1].clone()).await.unwrap();
    database_client.create_job(job_vec[2].clone()).await.unwrap();

    let get_job_1 =
        database_client.get_job_by_internal_id_and_type("1", &JobType::ProofCreation).await.unwrap().unwrap();
    let get_job_2 =
        database_client.get_job_by_internal_id_and_type("2", &JobType::ProofCreation).await.unwrap().unwrap();
    let get_job_3 =
        database_client.get_job_by_internal_id_and_type("3", &JobType::ProofCreation).await.unwrap().unwrap();

    assert_eq!(get_job_1, job_vec[0].clone());
    assert_eq!(get_job_2, job_vec[1].clone());
    assert_eq!(get_job_3, job_vec[2].clone());
}

<<<<<<< HEAD
fn build_job_item(job_type: JobType, job_status: JobStatus, internal_id: u64) -> JobItem {
=======
// Test Util Functions
// ==========================================

pub fn build_job_item(job_type: JobType, job_status: JobStatus, internal_id: u64) -> JobItem {
>>>>>>> 73355ca5
    JobItem {
        id: Uuid::new_v4(),
        internal_id: internal_id.to_string(),
        job_type,
        status: job_status,
        external_id: ExternalId::Number(0),
        metadata: Default::default(),
        version: 0,
    }
}<|MERGE_RESOLUTION|>--- conflicted
+++ resolved
@@ -48,14 +48,10 @@
     assert_eq!(get_job_3, job_vec[2].clone());
 }
 
-<<<<<<< HEAD
-fn build_job_item(job_type: JobType, job_status: JobStatus, internal_id: u64) -> JobItem {
-=======
 // Test Util Functions
 // ==========================================
 
 pub fn build_job_item(job_type: JobType, job_status: JobStatus, internal_id: u64) -> JobItem {
->>>>>>> 73355ca5
     JobItem {
         id: Uuid::new_v4(),
         internal_id: internal_id.to_string(),
