use crate::config::{config, Config};
use crate::jobs::types::{ExternalId, JobItem, JobStatus, JobType};
use crate::tests::config::TestConfigBuilder;
use arc_swap::Guard;
use rstest::*;
use std::sync::Arc;
use uuid::Uuid;

#[rstest]
#[tokio::test]
async fn test_database_connection() -> color_eyre::Result<()> {
    TestConfigBuilder::new().build().await;
    Ok(())
}

#[fixture]
async fn get_config() -> Guard<Arc<Config>> {
    config().await
}

/// Tests for `create_job` operation in database trait.
/// Creates 3 jobs and asserts them.
#[rstest]
#[tokio::test]
async fn test_database_create_job(#[future] get_config: Guard<Arc<Config>>) -> color_eyre::Result<()> {
    TestConfigBuilder::new().build().await;
<<<<<<< HEAD

    let config = config().await;
=======
    let config = get_config.await;
>>>>>>> 44aecd7c
    let database_client = config.database();

    let job_vec = [
        build_job_item(JobType::ProofCreation, JobStatus::Created, 1),
        build_job_item(JobType::ProofCreation, JobStatus::Created, 2),
        build_job_item(JobType::ProofCreation, JobStatus::Created, 3),
    ];

    database_client.create_job(job_vec[0].clone()).await.unwrap();
    database_client.create_job(job_vec[1].clone()).await.unwrap();
    database_client.create_job(job_vec[2].clone()).await.unwrap();

    let get_job_1 =
        database_client.get_job_by_internal_id_and_type("1", &JobType::ProofCreation).await.unwrap().unwrap();
    let get_job_2 =
        database_client.get_job_by_internal_id_and_type("2", &JobType::ProofCreation).await.unwrap().unwrap();
    let get_job_3 =
        database_client.get_job_by_internal_id_and_type("3", &JobType::ProofCreation).await.unwrap().unwrap();

    assert_eq!(get_job_1, job_vec[0].clone());
    assert_eq!(get_job_2, job_vec[1].clone());
    assert_eq!(get_job_3, job_vec[2].clone());

    Ok(())
}

// Test Util Functions
// ==========================================

fn build_job_item(job_type: JobType, job_status: JobStatus, internal_id: u64) -> JobItem {
    JobItem {
        id: Uuid::new_v4(),
        internal_id: internal_id.to_string(),
        job_type,
        status: job_status,
        external_id: ExternalId::Number(0),
        metadata: Default::default(),
        version: 0,
    }
}<|MERGE_RESOLUTION|>--- conflicted
+++ resolved
@@ -24,12 +24,7 @@
 #[tokio::test]
 async fn test_database_create_job(#[future] get_config: Guard<Arc<Config>>) -> color_eyre::Result<()> {
     TestConfigBuilder::new().build().await;
-<<<<<<< HEAD
-
-    let config = config().await;
-=======
     let config = get_config.await;
->>>>>>> 44aecd7c
     let database_client = config.database();
 
     let job_vec = [
