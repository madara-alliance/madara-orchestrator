--- conflicted
+++ resolved
@@ -17,13 +17,9 @@
 use url::Url;
 
 use crate::config::Config;
-<<<<<<< HEAD
-use crate::data_storage::MockDataStorage;
-=======
 use crate::data_storage::aws_s3::config::{AWSS3ConfigType, S3LocalStackConfig};
 use crate::data_storage::aws_s3::AWSS3;
 use crate::data_storage::{DataStorage, DataStorageConfig, MockDataStorage};
->>>>>>> b9058905
 use crate::database::mongodb::config::MongoDbConfig;
 use crate::database::mongodb::MongoDb;
 use crate::database::{DatabaseConfig, MockDatabase};
@@ -89,11 +85,6 @@
 
 pub async fn drop_database() -> color_eyre::Result<()> {
     let db_client: Client = MongoDb::new(MongoDbConfig::new_from_env()).await.client();
-<<<<<<< HEAD
-    // dropping `jobs` collection.
-    db_client.database("orchestrator").collection::<JobItem>("jobs").drop(None).await?;
-    Ok(())
-=======
     // dropping all the collection.
     // use .collection::<JobItem>("<collection_name>")
     // if only particular collection is to be dropped
@@ -137,5 +128,4 @@
 
 pub async fn get_storage_client() -> Box<dyn DataStorage + Send + Sync> {
     Box::new(AWSS3::new(AWSS3ConfigType::WithEndpoint(S3LocalStackConfig::new_from_env())).await)
->>>>>>> b9058905
 }