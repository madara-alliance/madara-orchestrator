--- conflicted
+++ resolved
@@ -9,19 +9,10 @@
 use lazy_static::lazy_static;
 use mockall::predicate::{always, eq};
 use rstest::*;
-<<<<<<< HEAD
 use settlement_client_interface::MockSettlementClient;
 use starknet::providers::jsonrpc::HttpTransport;
 use starknet::providers::JsonRpcClient;
 use url::Url;
-use utils::env_utils::get_env_var_or_panic;
-=======
-use starknet::providers::jsonrpc::HttpTransport;
-use starknet::providers::JsonRpcClient;
-use url::Url;
-
-use settlement_client_interface::MockSettlementClient;
->>>>>>> 05e8acb7
 
 use crate::constants::{BLOB_DATA_FILE_NAME, PROGRAM_OUTPUT_FILE_NAME, SNOS_OUTPUT_FILE_NAME};
 use crate::data_storage::MockDataStorage;
@@ -87,17 +78,6 @@
         )
         .unwrap();
 
-<<<<<<< HEAD
-    // Building a temp config that will be used by `fetch_blob_data_for_block` and
-    // `fetch_snos_for_block` functions while fetching the blob data from storage client.
-    TestConfigBuilder::new().build().await;
-
-    // test_process_job_works uses nonce just to write expect_update_state_with_blobs for a mocked
-    // settlement client, which means that nonce ideally is never checked against, hence supplying
-    // any `u64` `nonce` works.
-    let nonce: u64 = 3;
-    settlement_client.expect_get_nonce().with().returning(move || Ok(nonce));
-=======
         let blob_data_vec = vec![hex_string_to_u8_vec(&blob_data).unwrap()];
         // Getting the program output data from file.
         let program_output_data = fs::read_to_string(
@@ -112,7 +92,6 @@
         let program_output_data_vec = bytes_to_vec_u8(program_output_bytes_ref);
 
         println!("Mine {:?}", program_output_data_vec);
->>>>>>> 05e8acb7
 
         settlement_client
             .expect_update_state_with_blobs()
@@ -124,8 +103,8 @@
     // Setting random nonce
     settlement_client.expect_get_nonce().with().returning(move || Ok(2));
 
-    // Building a temp config that will be used by `fetch_blob_data_for_block` and `fetch_snos_for_block`
-    // functions while fetching the blob data from storage client.
+    // Building a temp config that will be used by `fetch_blob_data_for_block` and
+    // `fetch_snos_for_block` functions while fetching the blob data from storage client.
     let services = TestConfigBuilder::new()
         .configure_storage_client(ConfigType::Actual)
         .configure_settlement_client(settlement_client.into())
