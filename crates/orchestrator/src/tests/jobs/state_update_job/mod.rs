use std::collections::HashMap;
use std::fs;
use std::path::PathBuf;

use assert_matches::assert_matches;
use bytes::Bytes;
use httpmock::prelude::*;
use mockall::predicate::eq;
use rstest::*;
use settlement_client_interface::MockSettlementClient;

use color_eyre::eyre::eyre;
use utils::env_utils::get_env_var_or_panic;

use super::super::common::init_config;
use crate::config::{config, config_force_init};
use crate::constants::{BLOB_DATA_FILE_NAME, SNOS_OUTPUT_FILE_NAME};
use crate::data_storage::MockDataStorage;
use crate::jobs::constants::JOB_METADATA_STATE_UPDATE_LAST_FAILED_BLOCK_NO;
use crate::jobs::constants::{
    JOB_METADATA_STATE_UPDATE_BLOCKS_TO_SETTLE_KEY, JOB_METADATA_STATE_UPDATE_FETCH_FROM_TESTS,
    JOB_PROCESS_ATTEMPT_METADATA_KEY,
};
use crate::jobs::state_update_job::utils::hex_string_to_u8_vec;
use crate::jobs::state_update_job::{StateUpdateError, StateUpdateJob};
use crate::jobs::types::{JobStatus, JobType};
use crate::jobs::{Job, JobError};
use crate::tests::common::{default_job_item, get_storage_client};
use crate::tests::config::TestConfigBuilder;
use lazy_static::lazy_static;

lazy_static! {
    pub static ref CURRENT_PATH: PathBuf = std::env::current_dir().unwrap();
}

pub const X_0_FILE_NAME: &str = "x_0.txt";

// ================= Exhaustive tests (with minimum mock) =================

#[rstest]
#[tokio::test]
async fn test_process_job_attempt_not_present_fails() {
    TestConfigBuilder::new().build().await;

    let mut job = default_job_item();
    let config = config().await;
    let state_update_job = StateUpdateJob {};
    let res = state_update_job.process_job(&config, &mut job).await.unwrap_err();
    assert_eq!(res, JobError::StateUpdateJobError(StateUpdateError::AttemptNumberNotFound));
}

#[rstest]
#[case(None, String::from("651053,651054,651055"), 0)]
#[case(Some(651054), String::from("651053,651054,651055"), 1)]
#[tokio::test]
async fn test_process_job_works(
    #[case] failed_block_number: Option<u64>,
    #[case] blocks_to_process: String,
    #[case] processing_start_index: u8,
) {
    // Will be used by storage client which we call while storing the data.

    use num::ToPrimitive;

    use crate::jobs::state_update_job::utils::fetch_blob_data_for_block;
    dotenvy::from_filename("../.env.test").expect("Failed to load the .env file");

    // Mocking the settlement client.
    let mut settlement_client = MockSettlementClient::new();

    let block_numbers: Vec<u64> = parse_block_numbers(&blocks_to_process).unwrap();

    // This must be the last block number and should be returned as an output from the process job.
    let last_block_number = block_numbers[block_numbers.len() - 1];

    // Storing `blob_data` and `snos_output` in storage client
    store_data_in_storage_client_for_s3(block_numbers.clone()).await;

    // Building a temp config that will be used by `fetch_blob_data_for_block` and `fetch_snos_for_block`
    // functions while fetching the blob data from storage client.
    TestConfigBuilder::new().build().await;

    // Adding expectations for each block number to be called by settlement client.
    for block in block_numbers.iter().skip(processing_start_index as usize) {
        let blob_data = fetch_blob_data_for_block(block.to_u64().unwrap()).await.unwrap();
        settlement_client
            .expect_update_state_with_blobs()
            .with(eq(vec![]), eq(blob_data))
            .times(1)
            .returning(|_, _| Ok("0xbeef".to_string()));
    }
    settlement_client.expect_get_last_settled_block().with().returning(move || Ok(651052));

    // Building new config with mocked settlement client
    TestConfigBuilder::new().mock_settlement_client(Box::new(settlement_client)).build().await;

    // setting last failed block number as 651053.
    // setting blocks yet to process as 651054 and 651055.
    // here total blocks to process will be 3.
    let mut metadata: HashMap<String, String> = HashMap::new();
    metadata.insert(JOB_PROCESS_ATTEMPT_METADATA_KEY.to_string(), "0".to_string());
    if let Some(block_number) = failed_block_number {
        metadata.insert(JOB_METADATA_STATE_UPDATE_LAST_FAILED_BLOCK_NO.to_string(), block_number.to_string());
    }
    metadata.insert(JOB_METADATA_STATE_UPDATE_BLOCKS_TO_SETTLE_KEY.to_string(), blocks_to_process);

    // creating a `JobItem`
    let mut job = default_job_item();
    job.job_type = JobType::StateTransition;
    job.metadata = metadata;

    let config = config().await;
    let state_update_job = StateUpdateJob {};
    let res = state_update_job.process_job(&config, &mut job).await.unwrap();
    assert_eq!(res, last_block_number.to_string());
}

// ==================== Mock Tests (Unit tests) ===========================

#[rstest]
#[tokio::test]
async fn create_job_works() {
    let config = init_config(None, None, None, None, None, None, None).await;

    let job = StateUpdateJob.create_job(&config, String::from("0"), HashMap::default()).await;
    assert!(job.is_ok());

    let job = job.unwrap();
    let job_type = job.job_type;

    assert_eq!(job_type, JobType::StateTransition, "job_type should be StateTransition");
    assert!(!(job.id.is_nil()), "id should not be nil");
    assert_eq!(job.status, JobStatus::Created, "status should be Created");
    assert_eq!(job.version, 0_i32, "version should be 0");
    assert_eq!(job.external_id.unwrap_string().unwrap(), String::new(), "external_id should be empty string");
}

#[rstest]
#[tokio::test]
async fn process_job_works() {
    let server = MockServer::start();
    let mut settlement_client = MockSettlementClient::new();
    let mut storage_client = MockDataStorage::new();

    // Mock the latest block settled
    settlement_client.expect_get_last_settled_block().returning(|| Ok(651052_u64));

    // TODO: have tests for update_state_calldata, only kzg for now
    let block_numbers = ["651053", "651054", "651055", "651056"];
    for block_no in block_numbers {
        let program_output: Vec<[u8; 32]> = vec![];
        let state_diff: Vec<Vec<u8>> = load_state_diff_file(block_no.parse::<u64>().unwrap()).await;

        let snos_output_key = block_no.to_owned() + "/" + SNOS_OUTPUT_FILE_NAME;
        let snos_output_data = fs::read_to_string(
            CURRENT_PATH
                .join(format!("src/tests/jobs/state_update_job/test_data/{}/{}", block_no, SNOS_OUTPUT_FILE_NAME)),
        )
        .expect("Failed to read the snos output data json file");
        storage_client
            .expect_get_data()
            .with(eq(snos_output_key))
            .returning(move |_| Ok(Bytes::from(snos_output_data.clone())));

        let blob_data_key = block_no.to_owned() + "/" + BLOB_DATA_FILE_NAME;
        let blob_data = fs::read_to_string(
            CURRENT_PATH
                .join(format!("src/tests/jobs/state_update_job/test_data/{}/{}", block_no, BLOB_DATA_FILE_NAME)),
        )
        .expect("Failed to read the blob data txt file");
        let blob_data_vec = vec![hex_string_to_u8_vec(&blob_data).unwrap()];
        let blob_serialized = bincode::serialize(&blob_data_vec).unwrap();
        storage_client
            .expect_get_data()
            .with(eq(blob_data_key))
            .returning(move |_| Ok(Bytes::from(blob_serialized.clone())));

        let x_0_key = block_no.to_owned() + "/" + X_0_FILE_NAME;
        let x_0 = fs::read_to_string(
            CURRENT_PATH.join(format!("src/tests/jobs/state_update_job/test_data/{}/{}", block_no, X_0_FILE_NAME)),
        )
        .expect("Failed to read the blob data txt file");
        storage_client.expect_get_data().with(eq(x_0_key)).returning(move |_| Ok(Bytes::from(x_0.clone())));

        settlement_client
            .expect_update_state_with_blobs()
            // TODO: vec![] is program_output
            .with(eq(program_output), eq(state_diff))
            .returning(|_, _| Ok(String::from("0x5d17fac98d9454030426606019364f6e68d915b91f6210ef1e2628cd6987442")));
    }

    let config_init = init_config(
        Some(format!("http://localhost:{}", server.port())),
        None,
        None,
        None,
        None,
        Some(settlement_client),
        Some(storage_client),
    )
    .await;
    config_force_init(config_init).await;

    let mut metadata: HashMap<String, String> = HashMap::new();
    metadata.insert(String::from(JOB_METADATA_STATE_UPDATE_FETCH_FROM_TESTS), String::from("TRUE"));
    metadata.insert(String::from(JOB_METADATA_STATE_UPDATE_BLOCKS_TO_SETTLE_KEY), block_numbers.join(","));
    metadata.insert(String::from(JOB_PROCESS_ATTEMPT_METADATA_KEY), String::from("0"));

    let mut job =
        StateUpdateJob.create_job(config().await.as_ref(), String::from("internal_id"), metadata).await.unwrap();
    assert_eq!(StateUpdateJob.process_job(config().await.as_ref(), &mut job).await.unwrap(), "651056".to_string())
}

#[rstest]
#[case(String::from("651052, 651054, 651051, 651056"), "numbers aren't sorted in increasing order")]
#[case(String::from("651052, 651052, 651052, 651052"), "Duplicated block numbers")]
#[case(String::from("a, 651054, b, 651056"), "settle list is not correctly formatted")]
#[case(String::from("651052, 651052, 651053, 651053"), "Duplicated block numbers")]
#[case(String::from(""), "settle list is not correctly formatted")]
#[tokio::test]
async fn process_job_invalid_inputs_errors(#[case] block_numbers_to_settle: String, #[case] expected_error: &str) {
    let server = MockServer::start();
    let settlement_client = MockSettlementClient::new();
    let config = init_config(
        Some(format!("http://localhost:{}", server.port())),
        None,
        None,
        None,
        None,
        Some(settlement_client),
        None,
    )
    .await;

    let mut metadata: HashMap<String, String> = HashMap::new();
    metadata.insert(String::from(JOB_METADATA_STATE_UPDATE_BLOCKS_TO_SETTLE_KEY), block_numbers_to_settle);
    metadata.insert(String::from(JOB_PROCESS_ATTEMPT_METADATA_KEY), String::from("0"));

    let mut job = StateUpdateJob.create_job(&config, String::from("internal_id"), metadata).await.unwrap();
    let status = StateUpdateJob.process_job(&config, &mut job).await;
    assert!(status.is_err());

    if let Err(error) = status {
        let error_message = format!("{}", error);
        assert!(
            error_message.contains(expected_error),
            "Error message did not contain expected substring: {}",
            expected_error
        );
    }
}

#[rstest]
#[tokio::test]
<<<<<<< HEAD
async fn test_process_job_invalid_input_gap() {
=======
#[should_panic(expected = "Gap detected between the first block to settle and the last one settle")]
async fn process_job_invalid_input_gap_panics() {
>>>>>>> 59d50ad0
    let server = MockServer::start();
    let mut settlement_client = MockSettlementClient::new();

    settlement_client.expect_get_last_settled_block().returning(|| Ok(4_u64));

    let config_init = init_config(
        Some(format!("http://localhost:{}", server.port())),
        None,
        None,
        None,
        None,
        Some(settlement_client),
        None,
    )
    .await;

    config_force_init(config_init).await;

    let mut metadata: HashMap<String, String> = HashMap::new();
    metadata.insert(String::from(JOB_METADATA_STATE_UPDATE_BLOCKS_TO_SETTLE_KEY), String::from("6, 7, 8"));
    metadata.insert(String::from(JOB_PROCESS_ATTEMPT_METADATA_KEY), String::from("0"));

    let mut job =
        StateUpdateJob.create_job(config().await.as_ref(), String::from("internal_id"), metadata).await.unwrap();
    let response = StateUpdateJob.process_job(config().await.as_ref(), &mut job).await;

    assert_matches!(response,
        Err(e) => {
            let err = StateUpdateError::GapBetweenFirstAndLastBlock;
            let expected_error = JobError::StateUpdateJobError(err);
            assert_eq!(e.to_string(), expected_error.to_string());
        }
    );
}

// ==================== Utility functions ===========================

async fn load_state_diff_file(block_no: u64) -> Vec<Vec<u8>> {
    let mut state_diff_vec: Vec<Vec<u8>> = Vec::new();
    let file_path = format!("src/tests/jobs/state_update_job/test_data/{}/{}", block_no, BLOB_DATA_FILE_NAME);
    let file_data = fs::read_to_string(file_path).expect("Unable to read kzg_proof.txt").replace("0x", "");
    let blob_data = hex_string_to_u8_vec(&file_data).unwrap();
    state_diff_vec.push(blob_data);
    state_diff_vec
}

async fn store_data_in_storage_client_for_s3(block_numbers: Vec<u64>) {
    let storage_client = get_storage_client().await;
    storage_client.build_test_bucket(&get_env_var_or_panic("AWS_S3_BUCKET_NAME")).await.unwrap();

    for block in block_numbers {
        // Getting the blob data from file.
        let blob_data_key = block.to_owned().to_string() + "/" + BLOB_DATA_FILE_NAME;
        let blob_data = fs::read_to_string(
            CURRENT_PATH.join(format!("src/tests/jobs/state_update_job/test_data/{}/{}", block, BLOB_DATA_FILE_NAME)),
        )
        .unwrap();
        let blob_data_vec = vec![hex_string_to_u8_vec(&blob_data).unwrap()];
        let blob_serialized = bincode::serialize(&blob_data_vec).unwrap();

        // Getting the snos data from file.
        let snos_output_key = block.to_owned().to_string() + "/" + SNOS_OUTPUT_FILE_NAME;
        let snos_output_data = fs::read_to_string(
            CURRENT_PATH.join(format!("src/tests/jobs/state_update_job/test_data/{}/{}", block, SNOS_OUTPUT_FILE_NAME)),
        )
        .unwrap();

        storage_client.put_data(Bytes::from(snos_output_data), &snos_output_key).await.unwrap();
        storage_client.put_data(Bytes::from(blob_serialized), &blob_data_key).await.unwrap();
    }
}

fn parse_block_numbers(blocks_to_settle: &str) -> color_eyre::Result<Vec<u64>> {
    let sanitized_blocks = blocks_to_settle.replace(' ', "");
    let block_numbers: Vec<u64> = sanitized_blocks
        .split(',')
        .map(|block_no| block_no.parse::<u64>())
        .collect::<color_eyre::Result<Vec<u64>, _>>()
        .map_err(|e| eyre!("Block numbers to settle list is not correctly formatted: {e}"))?;
    Ok(block_numbers)
}<|MERGE_RESOLUTION|>--- conflicted
+++ resolved
@@ -252,12 +252,8 @@
 
 #[rstest]
 #[tokio::test]
-<<<<<<< HEAD
-async fn test_process_job_invalid_input_gap() {
-=======
 #[should_panic(expected = "Gap detected between the first block to settle and the last one settle")]
 async fn process_job_invalid_input_gap_panics() {
->>>>>>> 59d50ad0
     let server = MockServer::start();
     let mut settlement_client = MockSettlementClient::new();
 
