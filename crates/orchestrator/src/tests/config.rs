use std::net::SocketAddr;
use std::str::FromStr as _;
use std::sync::Arc;

use axum::Router;
use da_client_interface::{DaClient, MockDaClient};
use ethereum_da_client::EthereumDaValidatedArgs;
use ethereum_settlement_client::EthereumSettlementValidatedArgs;
use httpmock::MockServer;
use prover_client_interface::{MockProverClient, ProverClient};
use settlement_client_interface::{MockSettlementClient, SettlementClient};
use sharp_service::SharpValidatedArgs;
use starknet::providers::jsonrpc::HttpTransport;
use starknet::providers::JsonRpcClient;
use tracing::Level;
use url::Url;
use utils::env_utils::{get_env_var_optional, get_env_var_or_default, get_env_var_or_panic};

use crate::alerts::aws_sns::AWSSNSValidatedArgs;
use crate::alerts::Alerts;
use crate::cli::alert::AlertParams;
use crate::cli::aws_config::AWSConfigParams;
use crate::cli::da::DaParams;
use crate::cli::database::DatabaseParams;
use crate::cli::prover::ProverParams;
use crate::cli::queue::QueueParams;
use crate::cli::settlement::SettlementParams;
use crate::cli::snos::SNOSParams;
use crate::cli::storage::StorageParams;
use crate::config::{get_aws_config, Config, OrchestratorParams, ProviderConfig, ServiceParams};
use crate::data_storage::aws_s3::AWSS3ValidatedArgs;
use crate::data_storage::{DataStorage, MockDataStorage};
use crate::database::mongodb::MongoDBValidatedArgs;
use crate::database::{Database, MockDatabase};
use crate::queue::sqs::AWSSQSValidatedArgs;
use crate::queue::{MockQueueProvider, QueueProvider};
use crate::routes::{get_server_url, setup_server, ServerParams};
use crate::telemetry::InstrumentationParams;
use crate::tests::common::{create_queues, create_sns_arn, drop_database};

// Inspiration : https://rust-unofficial.github.io/patterns/patterns/creational/builder.html
// TestConfigBuilder allows to heavily customise the global configs based on the test's requirement.
// Eg: We want to mock only the da client and leave rest to be as it is, use mock_da_client.

pub enum MockType {
    Server(Router),
    RpcUrl(Url),
    StarknetClient(Arc<JsonRpcClient<HttpTransport>>),
    DaClient(Box<dyn DaClient>),
    ProverClient(Box<dyn ProverClient>),
    SettlementClient(Box<dyn SettlementClient>),

    Alerts(Box<dyn Alerts>),
    Database(Box<dyn Database>),
    Queue(Box<dyn QueueProvider>),
    Storage(Box<dyn DataStorage>),
}

// By default, everything is on Dummy.
#[derive(Default)]
pub enum ConfigType {
    Mock(MockType),
    Actual,
    #[default]
    Dummy,
}

impl From<JsonRpcClient<HttpTransport>> for ConfigType {
    fn from(client: JsonRpcClient<HttpTransport>) -> Self {
        ConfigType::Mock(MockType::StarknetClient(Arc::new(client)))
    }
}

macro_rules! impl_mock_from {
    ($($mock_type:ty => $variant:ident),+) => {
        $(
            impl From<$mock_type> for ConfigType {
                fn from(client: $mock_type) -> Self {
                    ConfigType::Mock(MockType::$variant(Box::new(client)))
                }
            }
        )+
    };
}

impl_mock_from! {
    MockProverClient => ProverClient,
    MockDatabase => Database,
    MockDaClient => DaClient,
    MockQueueProvider => Queue,
    MockDataStorage => Storage,
    MockSettlementClient => SettlementClient
}

// TestBuilder for Config
pub struct TestConfigBuilder {
    /// The RPC url used by the starknet client
    starknet_rpc_url_type: ConfigType,
    /// The starknet client to get data from the node
    starknet_client_type: ConfigType,
    /// The DA client to interact with the DA layer
    da_client_type: ConfigType,
    /// The service that produces proof and registers it on chain
    prover_client_type: ConfigType,
    /// Settlement client
    settlement_client_type: ConfigType,

    /// Alerts client
    alerts_type: ConfigType,
    /// The database client
    database_type: ConfigType,
    /// Queue client
    queue_type: ConfigType,
    /// Storage client
    storage_type: ConfigType,
    /// API Service
    api_server_type: ConfigType,
}

impl Default for TestConfigBuilder {
    fn default() -> Self {
        Self::new()
    }
}

pub struct TestConfigBuilderReturns {
    pub starknet_server: Option<MockServer>,
    pub config: Arc<Config>,
    pub provider_config: Arc<ProviderConfig>,
    pub api_server_address: Option<SocketAddr>,
}

impl TestConfigBuilder {
    /// Create a new config
    pub fn new() -> TestConfigBuilder {
        TestConfigBuilder {
            starknet_rpc_url_type: ConfigType::default(),
            starknet_client_type: ConfigType::default(),
            da_client_type: ConfigType::default(),
            prover_client_type: ConfigType::default(),
            settlement_client_type: ConfigType::default(),
            database_type: ConfigType::default(),
            queue_type: ConfigType::default(),
            storage_type: ConfigType::default(),
            alerts_type: ConfigType::default(),
            api_server_type: ConfigType::default(),
        }
    }

    pub fn configure_rpc_url(mut self, starknet_rpc_url_type: ConfigType) -> TestConfigBuilder {
        self.starknet_rpc_url_type = starknet_rpc_url_type;
        self
    }

    pub fn configure_da_client(mut self, da_client_type: ConfigType) -> TestConfigBuilder {
        self.da_client_type = da_client_type;
        self
    }

    pub fn configure_settlement_client(mut self, settlement_client_type: ConfigType) -> TestConfigBuilder {
        self.settlement_client_type = settlement_client_type;
        self
    }

    pub fn configure_starknet_client(mut self, starknet_client_type: ConfigType) -> TestConfigBuilder {
        self.starknet_client_type = starknet_client_type;
        self
    }

    pub fn configure_prover_client(mut self, prover_client_type: ConfigType) -> TestConfigBuilder {
        self.prover_client_type = prover_client_type;
        self
    }

    pub fn configure_alerts(mut self, alert_option: ConfigType) -> TestConfigBuilder {
        self.alerts_type = alert_option;
        self
    }

    pub fn configure_storage_client(mut self, storage_client_option: ConfigType) -> TestConfigBuilder {
        self.storage_type = storage_client_option;
        self
    }

    pub fn configure_queue_client(mut self, queue_type: ConfigType) -> TestConfigBuilder {
        self.queue_type = queue_type;
        self
    }
    pub fn configure_database(mut self, database_type: ConfigType) -> TestConfigBuilder {
        self.database_type = database_type;
        self
    }

    pub fn configure_api_server(mut self, api_server_type: ConfigType) -> TestConfigBuilder {
        self.api_server_type = api_server_type;
        self
    }

    pub async fn build(self) -> TestConfigBuilderReturns {
        dotenvy::from_filename("../.env.test").expect("Failed to load the .env.test file");

        let params = get_env_params();

        let provider_config = Arc::new(ProviderConfig::AWS(Box::new(get_aws_config(&params.aws_params).await)));

        let TestConfigBuilder {
            starknet_rpc_url_type,
            starknet_client_type,
            alerts_type,
            da_client_type,
            prover_client_type,
            settlement_client_type,
            database_type,
            queue_type,
            storage_type,
            api_server_type,
        } = self;

        let (_starknet_rpc_url, starknet_client, starknet_server) =
            implement_client::init_starknet_client(starknet_rpc_url_type, starknet_client_type).await;

        // init alerts
        let alerts = implement_client::init_alerts(alerts_type, &params.alert_params, provider_config.clone()).await;

        let da_client = implement_client::init_da_client(da_client_type, &params.da_params).await;

        let settlement_client =
            implement_client::init_settlement_client(settlement_client_type, &params.settlement_params).await;

        let prover_client = implement_client::init_prover_client(prover_client_type, &params.prover_params).await;

        // External Dependencies
        let storage =
            implement_client::init_storage_client(storage_type, &params.storage_params, provider_config.clone()).await;

        let database = implement_client::init_database(database_type, &params.db_params).await;

        let queue = implement_client::init_queue_client(queue_type, params.queue_params.clone()).await;
        // Deleting and Creating the queues in sqs.

        create_queues(provider_config.clone(), &params.queue_params)
            .await
            .expect("Not able to delete and create the queues.");
        // Deleting the database
        drop_database(&params.db_params).await.expect("Unable to drop the database.");
        // Creating the SNS ARN
        create_sns_arn(provider_config.clone(), &params.alert_params).await.expect("Unable to create the sns arn");

        let config = Arc::new(Config::new(
            params.orchestrator_params,
            starknet_client,
            da_client,
            prover_client,
            settlement_client,
            database,
            queue,
            storage,
            alerts,
        ));

        let api_server_address = implement_api_server(api_server_type, config.clone()).await;

        TestConfigBuilderReturns {
            starknet_server,
            config,
            provider_config: provider_config.clone(),
            api_server_address,
        }
    }
}

async fn implement_api_server(api_server_type: ConfigType, config: Arc<Config>) -> Option<SocketAddr> {
    match api_server_type {
        ConfigType::Mock(client) => {
            if let MockType::Server(router) = client {
                let (api_server_url, listener) = get_server_url(config.server_config()).await;
                let app = Router::new().merge(router);

                tokio::spawn(async move {
                    axum::serve(listener, app).await.expect("Failed to start axum server");
                });

                Some(api_server_url)
            } else {
                panic!(concat!("Mock client is not a ", stringify!($client_type)));
            }
        }
        ConfigType::Actual => Some(setup_server(config.clone()).await),
        ConfigType::Dummy => None,
    }
}

pub mod implement_client {
    use std::sync::Arc;

    use da_client_interface::{DaClient, MockDaClient};
    use httpmock::MockServer;
    use prover_client_interface::{MockProverClient, ProverClient};
    use settlement_client_interface::{MockSettlementClient, SettlementClient};
    use starknet::providers::jsonrpc::HttpTransport;
    use starknet::providers::{JsonRpcClient, Url};

    use super::{ConfigType, MockType};
    use crate::alerts::{Alerts, MockAlerts};
    use crate::cli::alert::AlertParams;
    use crate::cli::da::DaParams;
    use crate::cli::database::DatabaseParams;
    use crate::cli::prover::ProverParams;
    use crate::cli::queue::QueueParams;
    use crate::cli::settlement::SettlementParams;
    use crate::cli::storage::StorageParams;
    use crate::config::{
        build_alert_client, build_da_client, build_database_client, build_prover_service, build_queue_client,
        build_settlement_client, ProviderConfig,
    };
    use crate::data_storage::{DataStorage, MockDataStorage};
    use crate::database::{Database, MockDatabase};
    use crate::queue::{MockQueueProvider, QueueProvider};
    use crate::tests::common::get_storage_client;

    macro_rules! implement_mock_client_conversion {
        ($client_type:ident, $mock_variant:ident) => {
            impl From<MockType> for Box<dyn $client_type> {
                fn from(client: MockType) -> Self {
                    if let MockType::$mock_variant(service_client) = client {
                        service_client
                    } else {
                        panic!(concat!("Mock client is not a ", stringify!($client_type)));
                    }
                }
            }
        };
    }

    implement_mock_client_conversion!(DataStorage, Storage);
    implement_mock_client_conversion!(QueueProvider, Queue);
    implement_mock_client_conversion!(Database, Database);
    implement_mock_client_conversion!(Alerts, Alerts);
    implement_mock_client_conversion!(ProverClient, ProverClient);
    implement_mock_client_conversion!(SettlementClient, SettlementClient);
    implement_mock_client_conversion!(DaClient, DaClient);

    pub(crate) async fn init_da_client(service: ConfigType, da_params: &DaParams) -> Box<dyn DaClient> {
        match service {
            ConfigType::Mock(client) => client.into(),
            ConfigType::Actual => build_da_client(da_params).await,
            ConfigType::Dummy => Box::new(MockDaClient::new()),
        }
    }

    pub(crate) async fn init_settlement_client(
        service: ConfigType,
        settlement_cfg: &SettlementParams,
    ) -> Box<dyn SettlementClient> {
        match service {
            ConfigType::Mock(client) => client.into(),
            ConfigType::Actual => {
                build_settlement_client(settlement_cfg).await.expect("Failed to initialise settlement_client")
            }
            ConfigType::Dummy => Box::new(MockSettlementClient::new()),
        }
    }

    pub(crate) async fn init_prover_client(service: ConfigType, prover_params: &ProverParams) -> Box<dyn ProverClient> {
        match service {
            ConfigType::Mock(client) => client.into(),
            ConfigType::Actual => build_prover_service(prover_params),
            ConfigType::Dummy => Box::new(MockProverClient::new()),
        }
    }

    pub(crate) async fn init_alerts(
        service: ConfigType,
        alert_params: &AlertParams,
        provider_config: Arc<ProviderConfig>,
    ) -> Box<dyn Alerts> {
        match service {
            ConfigType::Mock(client) => client.into(),
            ConfigType::Actual => build_alert_client(alert_params, provider_config).await,
            ConfigType::Dummy => Box::new(MockAlerts::new()),
        }
    }

    pub(crate) async fn init_storage_client(
        service: ConfigType,
        storage_cfg: &StorageParams,
        provider_config: Arc<ProviderConfig>,
    ) -> Box<dyn DataStorage> {
        match service {
            ConfigType::Mock(client) => client.into(),
<<<<<<< HEAD
            ConfigType::Actual => match storage_cfg {
                StorageParams::AWSS3(aws_s3_params) => {
                    let storage = get_storage_client(aws_s3_params, provider_config).await;
                    storage.as_ref().build_test_bucket(&aws_s3_params.bucket_name).await.unwrap();
                    storage
=======
            ConfigType::Actual => {
                let storage = get_storage_client(provider_config).await;
                match get_env_var_or_panic("DATA_STORAGE").as_str() {
                    "s3" => storage.as_ref().create_bucket(&get_env_var_or_panic("AWS_S3_BUCKET_NAME")).await.unwrap(),
                    _ => panic!("Unsupported Storage Client"),
>>>>>>> a9d0e304
                }
            },
            ConfigType::Dummy => Box::new(MockDataStorage::new()),
        }
    }

    pub(crate) async fn init_queue_client(service: ConfigType, queue_params: QueueParams) -> Box<dyn QueueProvider> {
        match service {
            ConfigType::Mock(client) => client.into(),
            ConfigType::Actual => build_queue_client(&queue_params),
            ConfigType::Dummy => Box::new(MockQueueProvider::new()),
        }
    }

    pub(crate) async fn init_database(service: ConfigType, database_params: &DatabaseParams) -> Box<dyn Database> {
        match service {
            ConfigType::Mock(client) => client.into(),
            ConfigType::Actual => build_database_client(database_params).await,
            ConfigType::Dummy => Box::new(MockDatabase::new()),
        }
    }

    pub(crate) async fn init_starknet_client(
        starknet_rpc_url_type: ConfigType,
        service: ConfigType,
    ) -> (Url, Arc<JsonRpcClient<HttpTransport>>, Option<MockServer>) {
        fn get_rpc_url() -> (Url, Option<MockServer>) {
            let server = MockServer::start();
            let port = server.port();
            let rpc_url = Url::parse(format!("http://localhost:{}", port).as_str()).expect("Failed to parse URL");
            (rpc_url, Some(server))
        }

        fn get_provider(rpc_url: &Url) -> Arc<JsonRpcClient<HttpTransport>> {
            Arc::new(JsonRpcClient::new(HttpTransport::new(rpc_url.clone())))
        }

        let (rpc_url, server) = match starknet_rpc_url_type {
            ConfigType::Mock(url_type) => {
                if let MockType::RpcUrl(starknet_rpc_url) = url_type {
                    (starknet_rpc_url, None)
                } else {
                    panic!("Mock Rpc URL is not an URL");
                }
            }
            ConfigType::Actual | ConfigType::Dummy => get_rpc_url(),
        };

        let starknet_client = match service {
            ConfigType::Mock(client) => {
                if let MockType::StarknetClient(starknet_client) = client {
                    starknet_client
                } else {
                    panic!("Mock client is not a Starknet Client");
                }
            }
            ConfigType::Actual | ConfigType::Dummy => get_provider(&rpc_url),
        };

        (rpc_url, starknet_client, server)
    }
}

struct EnvParams {
    aws_params: AWSConfigParams,
    alert_params: AlertParams,
    queue_params: QueueParams,
    storage_params: StorageParams,
    db_params: DatabaseParams,
    da_params: DaParams,
    settlement_params: SettlementParams,
    prover_params: ProverParams,
    orchestrator_params: OrchestratorParams,
    #[allow(dead_code)]
    instrumentation_params: InstrumentationParams,
}

fn get_env_params() -> EnvParams {
    let db_params = DatabaseParams::MongoDB(MongoDBValidatedArgs {
        connection_url: get_env_var_or_panic("MADARA_ORCHESTRATOR_MONGODB_CONNECTION_URL"),
        database_name: get_env_var_or_panic("MADARA_ORCHESTRATOR_DATABASE_NAME"),
    });

    let storage_params = StorageParams::AWSS3(AWSS3ValidatedArgs {
        bucket_name: get_env_var_or_panic("MADARA_ORCHESTRATOR_AWS_S3_BUCKET_NAME"),
    });

    let queue_params = QueueParams::AWSSQS(AWSSQSValidatedArgs {
        queue_base_url: get_env_var_or_panic("MADARA_ORCHESTRATOR_SQS_BASE_QUEUE_URL"),
        sqs_prefix: get_env_var_or_panic("MADARA_ORCHESTRATOR_SQS_PREFIX"),
        sqs_suffix: get_env_var_or_panic("MADARA_ORCHESTRATOR_SQS_SUFFIX"),
    });

    let aws_params = AWSConfigParams {
        aws_access_key_id: get_env_var_or_panic("AWS_ACCESS_KEY_ID"),
        aws_secret_access_key: get_env_var_or_panic("AWS_SECRET_ACCESS_KEY"),
        aws_region: get_env_var_or_panic("AWS_REGION"),
        aws_endpoint_url: Url::parse(&get_env_var_or_panic("AWS_ENDPOINT_URL"))
            .expect("Failed to parse AWS_ENDPOINT_URL"),
        aws_default_region: get_env_var_or_panic("AWS_DEFAULT_REGION"),
    };

    let da_params = DaParams::Ethereum(EthereumDaValidatedArgs {
        ethereum_da_rpc_url: Url::parse(&get_env_var_or_panic("MADARA_ORCHESTRATOR_ETHEREUM_DA_RPC_URL"))
            .expect("Failed to parse MADARA_ORCHESTRATOR_ETHEREUM_RPC_URL"),
    });

    let alert_params =
        AlertParams::AWSSNS(AWSSNSValidatedArgs { sns_arn: get_env_var_or_panic("MADARA_ORCHESTRATOR_AWS_SNS_ARN") });

    let settlement_params = SettlementParams::Ethereum(EthereumSettlementValidatedArgs {
        ethereum_rpc_url: Url::parse(&get_env_var_or_panic("MADARA_ORCHESTRATOR_ETHEREUM_SETTLEMENT_RPC_URL"))
            .expect("Failed to parse MADARA_ORCHESTRATOR_ETHEREUM_RPC_URL"),
        ethereum_private_key: get_env_var_or_panic("MADARA_ORCHESTRATOR_ETHEREUM_PRIVATE_KEY"),
        l1_core_contract_address: get_env_var_or_panic("MADARA_ORCHESTRATOR_L1_CORE_CONTRACT_ADDRESS"),
        starknet_operator_address: get_env_var_or_panic("MADARA_ORCHESTRATOR_STARKNET_OPERATOR_ADDRESS"),
    });

    let snos_config = SNOSParams {
        rpc_for_snos: Url::parse(&get_env_var_or_panic("MADARA_ORCHESTRATOR_RPC_FOR_SNOS"))
            .expect("Failed to parse MADARA_ORCHESTRATOR_RPC_FOR_SNOS"),
    };

    let env = get_env_var_optional("MADARA_ORCHESTRATOR_MAX_BLOCK_NO_TO_PROCESS").expect("Couldn't get max block");
    let max_block: Option<u64> = env.and_then(|s| if s.is_empty() { None } else { Some(s.parse::<u64>().unwrap()) });

    let env = get_env_var_optional("MADARA_ORCHESTRATOR_MIN_BLOCK_NO_TO_PROCESS").expect("Couldn't get min block");
    let min_block: Option<u64> = env.and_then(|s| if s.is_empty() { None } else { Some(s.parse::<u64>().unwrap()) });

    let service_config = ServiceParams { max_block_to_process: max_block, min_block_to_process: min_block };

    let server_config = ServerParams {
        host: get_env_var_or_panic("MADARA_ORCHESTRATOR_HOST"),
        port: get_env_var_or_panic("MADARA_ORCHESTRATOR_PORT")
            .parse()
            .expect("Failed to parse MADARA_ORCHESTRATOR_PORT"),
    };

    let orchestrator_params = OrchestratorParams {
        madara_rpc_url: Url::parse(&get_env_var_or_panic("MADARA_ORCHESTRATOR_MADARA_RPC_URL"))
            .expect("Failed to parse MADARA_ORCHESTRATOR_MADARA_RPC_URL"),
        snos_config,
        service_config,
        server_config,
    };

    let instrumentation_params = InstrumentationParams {
        otel_service_name: get_env_var_or_panic("MADARA_ORCHESTRATOR_OTEL_SERVICE_NAME"),
        otel_collector_endpoint: get_env_var_optional("MADARA_ORCHESTRATOR_OTEL_COLLECTOR_ENDPOINT")
            .expect("Couldn't get otel collector endpoint")
            .map(|url| Url::parse(&url).expect("Failed to parse MADARA_ORCHESTRATOR_OTEL_COLLECTOR_ENDPOINT")),
        log_level: Level::from_str(&get_env_var_or_default("RUST_LOG", "info")).expect("Failed to parse RUST_LOG"),
    };

    let prover_params = ProverParams::Sharp(SharpValidatedArgs {
        sharp_customer_id: get_env_var_or_panic("MADARA_ORCHESTRATOR_SHARP_CUSTOMER_ID"),
        sharp_url: Url::parse(&get_env_var_or_panic("MADARA_ORCHESTRATOR_SHARP_URL"))
            .expect("Failed to parse MADARA_ORCHESTRATOR_SHARP_URL"),
        sharp_user_crt: get_env_var_or_panic("MADARA_ORCHESTRATOR_SHARP_USER_CRT"),
        sharp_user_key: get_env_var_or_panic("MADARA_ORCHESTRATOR_SHARP_USER_KEY"),
        sharp_rpc_node_url: Url::parse(&get_env_var_or_panic("MADARA_ORCHESTRATOR_SHARP_RPC_NODE_URL"))
            .expect("Failed to parse MADARA_ORCHESTRATOR_SHARP_RPC_NODE_URL"),
        sharp_server_crt: get_env_var_or_panic("MADARA_ORCHESTRATOR_SHARP_SERVER_CRT"),
        sharp_proof_layout: get_env_var_or_panic("MADARA_ORCHESTRATOR_SHARP_PROOF_LAYOUT"),
        gps_verifier_contract_address: get_env_var_or_panic("MADARA_ORCHESTRATOR_GPS_VERIFIER_CONTRACT_ADDRESS"),
    });

    EnvParams {
        aws_params,
        alert_params,
        queue_params,
        storage_params,
        db_params,
        da_params,
        settlement_params,
        prover_params,
        instrumentation_params,
        orchestrator_params,
    }
}<|MERGE_RESOLUTION|>--- conflicted
+++ resolved
@@ -388,19 +388,11 @@
     ) -> Box<dyn DataStorage> {
         match service {
             ConfigType::Mock(client) => client.into(),
-<<<<<<< HEAD
             ConfigType::Actual => match storage_cfg {
                 StorageParams::AWSS3(aws_s3_params) => {
                     let storage = get_storage_client(aws_s3_params, provider_config).await;
-                    storage.as_ref().build_test_bucket(&aws_s3_params.bucket_name).await.unwrap();
+                    storage.as_ref().create_bucket(&aws_s3_params.bucket_name).await.unwrap();
                     storage
-=======
-            ConfigType::Actual => {
-                let storage = get_storage_client(provider_config).await;
-                match get_env_var_or_panic("DATA_STORAGE").as_str() {
-                    "s3" => storage.as_ref().create_bucket(&get_env_var_or_panic("AWS_S3_BUCKET_NAME")).await.unwrap(),
-                    _ => panic!("Unsupported Storage Client"),
->>>>>>> a9d0e304
                 }
             },
             ConfigType::Dummy => Box::new(MockDataStorage::new()),
