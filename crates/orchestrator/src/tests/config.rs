use std::sync::Arc;

use aws_config::SdkConfig;
use httpmock::MockServer;
use starknet::providers::jsonrpc::HttpTransport;
use starknet::providers::{JsonRpcClient, Url};

use da_client_interface::{DaClient, MockDaClient};
use prover_client_interface::{MockProverClient, ProverClient};
use settlement_client_interface::{MockSettlementClient, SettlementClient};
use utils::env_utils::get_env_var_or_panic;
use utils::settings::default::DefaultSettingsProvider;

use crate::alerts::{Alerts, MockAlerts};
use crate::config::{
    build_alert_client, build_da_client, build_database_client, build_prover_service, build_queue_client,
    build_settlement_client, Config,
};
use crate::data_storage::{DataStorage, MockDataStorage};
use crate::database::{Database, MockDatabase};
use crate::queue::{MockQueueProvider, QueueProvider};
use crate::tests::common::{create_sns_arn, create_sqs_queues, drop_database};

use super::common::get_storage_client;

// Inspiration : https://rust-unofficial.github.io/patterns/patterns/creational/builder.html
// TestConfigBuilder allows to heavily customise the global configs based on the test's requirement.
// Eg: We want to mock only the da client and leave rest to be as it is, use mock_da_client.

pub enum MockType {
    StarknetClient(Arc<JsonRpcClient<HttpTransport>>),
    DaClient(Box<dyn DaClient>),
    ProverClient(Box<dyn ProverClient>),
    SettlementClient(Box<dyn SettlementClient>),

    Alerts(Box<dyn Alerts>),
    Database(Box<dyn Database>),
    Queue(Box<dyn QueueProvider>),
    Storage(Box<dyn DataStorage>),
}

// By default, everything is on Dummy.
pub enum ConfigType {
    Mock(MockType),
    Actual,
    Dummy,
}

impl From<JsonRpcClient<HttpTransport>> for ConfigType {
    fn from(client: JsonRpcClient<HttpTransport>) -> Self {
        ConfigType::Mock(MockType::StarknetClient(Arc::new(client)))
    }
}

macro_rules! impl_mock_from {
    ($($mock_type:ty => $variant:ident),+) => {
        $(
            impl From<$mock_type> for ConfigType {
                fn from(client: $mock_type) -> Self {
                    ConfigType::Mock(MockType::$variant(Box::new(client)))
                }
            }
        )+
    };
}

impl_mock_from! {
    MockProverClient => ProverClient,
    MockDatabase => Database,
    MockDaClient => DaClient,
    MockQueueProvider => Queue,
    MockDataStorage => Storage,
    MockSettlementClient => SettlementClient
}

// TestBuilder for Config
pub struct TestConfigBuilder {
    /// The starknet client to get data from the node
    starknet_client_option: ConfigType,
    /// The DA client to interact with the DA layer
    da_client_option: ConfigType,
    /// The service that produces proof and registers it on chain
    prover_client_option: ConfigType,
    /// Settlement client
    settlement_client_option: ConfigType,

    /// Alerts client
    alerts_option: ConfigType,
    /// The database client
    database_option: ConfigType,
    /// Queue client
    queue_option: ConfigType,
    /// Storage client
    storage_option: ConfigType,
}

impl Default for TestConfigBuilder {
    fn default() -> Self {
        Self::new()
    }
}

pub struct TestConfigBuilderReturns {
    pub server: Option<MockServer>,
    pub config: Arc<Config>,
    pub aws_config: SdkConfig,
}
impl TestConfigBuilder {
    /// Create a new config
    pub fn new() -> TestConfigBuilder {
        TestConfigBuilder {
            starknet_client_option: ConfigType::Dummy,
            da_client_option: ConfigType::Dummy,
            prover_client_option: ConfigType::Dummy,
            settlement_client_option: ConfigType::Dummy,
            database_option: ConfigType::Dummy,
            queue_option: ConfigType::Dummy,
            storage_option: ConfigType::Dummy,
            alerts_option: ConfigType::Dummy,
        }
    }

    pub fn configure_da_client(mut self, da_client_option: ConfigType) -> TestConfigBuilder {
        self.da_client_option = da_client_option;
        self
    }

    pub fn configure_settlement_client(mut self, settlement_client_option: ConfigType) -> TestConfigBuilder {
        self.settlement_client_option = settlement_client_option;
        self
    }

    pub fn configure_starknet_client(mut self, starknet_client_option: ConfigType) -> TestConfigBuilder {
        self.starknet_client_option = starknet_client_option;
        self
    }

    pub fn configure_prover_client(mut self, prover_client_option: ConfigType) -> TestConfigBuilder {
        self.prover_client_option = prover_client_option;
        self
    }

    pub fn configure_alerts(mut self, alert_option: ConfigType) -> TestConfigBuilder {
        self.alerts_option = alert_option;
        self
    }

    pub fn configure_storage_client(mut self, storage_client_option: ConfigType) -> TestConfigBuilder {
        self.storage_option = storage_client_option;
        self
    }

    pub fn configure_queue_client(mut self, queue_option: ConfigType) -> TestConfigBuilder {
        self.queue_option = queue_option;
        self
    }
    pub fn configure_database(mut self, database_option: ConfigType) -> TestConfigBuilder {
        self.database_option = database_option;
        self
    }

    pub async fn build(self) -> TestConfigBuilderReturns {
        dotenvy::from_filename("../.env.test").expect("Failed to load the .env file");

        let aws_config = aws_config::load_from_env().await;

        use std::sync::Arc;

        let TestConfigBuilder {
            starknet_client_option,
            alerts_option,
            da_client_option,
            prover_client_option,
            settlement_client_option,
            database_option,
            queue_option,
            storage_option,
        } = self;

        // Usage in your code
<<<<<<< HEAD
        let port: u16 = server.port();
        let starknet_client = init_starknet_client(starknet_client_option, port).await;
        let alerts = init_alerts(alerts_option, &aws_config).await;
=======

        let (starknet_client, server) = init_starknet_client(starknet_client_option).await;
        let alerts = init_alerts(alerts_option).await;
>>>>>>> 56f1e56b
        let da_client = init_da_client(da_client_option).await;

        let settlement_client = init_settlement_client(settlement_client_option).await;

        let prover_client = init_prover_client(prover_client_option).await;

        // External Dependencies
        let storage = init_storage_client(storage_option).await;
        let database = init_database(database_option).await;
        let queue = init_queue_client(queue_option).await;
        // Deleting and Creating the queues in sqs.
        create_sqs_queues().await.expect("Not able to delete and create the queues.");
        // Deleting the database
        drop_database().await.expect("Unable to drop the database.");
        // Creating the SNS ARN
        create_sns_arn(&aws_config).await.expect("Unable to create the sns arn");

        let config = Arc::new(Config::new(
            starknet_client,
            da_client,
            prover_client,
            settlement_client,
            database,
            queue,
            storage,
            alerts,
        ));

        TestConfigBuilderReturns { server, config, aws_config }
    }
}

async fn init_da_client(service: ConfigType) -> Box<dyn DaClient> {
    match service {
        ConfigType::Mock(client) => {
            if let MockType::DaClient(da_client) = client {
                da_client
            } else {
                panic!("Mock client is not a DaClient");
            }
        }
        ConfigType::Actual => build_da_client().await,
        ConfigType::Dummy => Box::new(MockDaClient::new()),
    }
}

async fn init_settlement_client(service: ConfigType) -> Box<dyn SettlementClient> {
    let settings_provider = DefaultSettingsProvider {};
    match service {
        ConfigType::Mock(client) => {
            if let MockType::SettlementClient(settlement_client) = client {
                settlement_client
            } else {
                panic!("Mock client is not a SettlementClient");
            }
        }
        ConfigType::Actual => build_settlement_client(&settings_provider).await,
        ConfigType::Dummy => Box::new(MockSettlementClient::new()),
    }
}
async fn init_starknet_client(service: ConfigType) -> (Arc<JsonRpcClient<HttpTransport>>, Option<MockServer>) {
    fn get_provider() -> (Arc<JsonRpcClient<HttpTransport>>, Option<MockServer>) {
        let server = MockServer::start();
        let port = server.port();
        let service = Arc::new(JsonRpcClient::new(HttpTransport::new(
            Url::parse(format!("http://localhost:{}", port).as_str()).expect("Failed to parse URL"),
        )));
        (service, Some(server))
    }

    match service {
        ConfigType::Mock(client) => {
            if let MockType::StarknetClient(starknet_client) = client {
                (starknet_client, None)
            } else {
                panic!("Mock client is not a Starknet Client");
            }
        }
        ConfigType::Actual | ConfigType::Dummy => get_provider(),
    }
}
async fn init_prover_client(service: ConfigType) -> Box<dyn ProverClient> {
    let settings_provider = DefaultSettingsProvider {};
    match service {
        ConfigType::Mock(client) => {
            if let MockType::ProverClient(prover_client) = client {
                prover_client
            } else {
                panic!("Mock client is not a ProverClient");
            }
        }
        ConfigType::Actual => build_prover_service(&settings_provider),
        ConfigType::Dummy => Box::new(MockProverClient::new()),
    }
}

<<<<<<< HEAD
async fn init_alerts(service: ClientValue, aws_config: &SdkConfig) -> Box<dyn Alerts> {
=======
async fn init_alerts(service: ConfigType) -> Box<dyn Alerts> {
>>>>>>> 56f1e56b
    match service {
        ConfigType::Mock(client) => {
            if let MockType::Alerts(alerts) = client {
                alerts
            } else {
                panic!("Mock client is not an Alerts");
            }
        }
<<<<<<< HEAD
        ClientValue::Actual => build_alert_client(aws_config).await,
        ClientValue::Dummy => Box::new(MockAlerts::new()),
    }
}

async fn init_storage_client(service: ClientValue) -> Box<dyn DataStorage> {
=======
        ConfigType::Actual => build_alert_client().await,
        ConfigType::Dummy => Box::new(MockAlerts::new()),
    }
}

async fn init_storage_client(service: ConfigType) -> Box<dyn DataStorage> {
    // let aws_config = aws_config::load_from_env().await;
>>>>>>> 56f1e56b
    match service {
        ConfigType::Mock(client) => {
            if let MockType::Storage(storage) = client {
                storage
            } else {
                panic!("Mock client is not a Storage");
            }
        }
        ConfigType::Actual => {
            let storage = get_storage_client().await;
            match get_env_var_or_panic("DATA_STORAGE").as_str() {
                "s3" => storage.as_ref().build_test_bucket(&get_env_var_or_panic("AWS_S3_BUCKET_NAME")).await.unwrap(),
                _ => panic!("Unsupported Storage Client"),
            }
            storage
        }
        ConfigType::Dummy => Box::new(MockDataStorage::new()),
    }
}

<<<<<<< HEAD
async fn init_queue_client(service: ClientValue) -> Box<dyn QueueProvider> {
=======
async fn init_queue_client(service: ConfigType) -> Box<dyn QueueProvider> {
    let aws_config = aws_config::load_from_env().await;
>>>>>>> 56f1e56b
    match service {
        ConfigType::Mock(client) => {
            if let MockType::Queue(queue) = client {
                queue
            } else {
                panic!("Mock client is not a Queue");
            }
        }
<<<<<<< HEAD
        ClientValue::Actual => build_queue_client(),
        ClientValue::Dummy => Box::new(MockQueueProvider::new()),
=======
        ConfigType::Actual => build_queue_client(&aws_config),
        ConfigType::Dummy => Box::new(MockQueueProvider::new()),
>>>>>>> 56f1e56b
    }
}

async fn init_database(service: ConfigType) -> Box<dyn Database> {
    match service {
        ConfigType::Mock(client) => {
            if let MockType::Database(database) = client {
                database
            } else {
                panic!("Mock client is not a Database");
            }
        }
        ConfigType::Actual => build_database_client().await,
        ConfigType::Dummy => Box::new(MockDatabase::new()),
    }
}<|MERGE_RESOLUTION|>--- conflicted
+++ resolved
@@ -177,16 +177,8 @@
             storage_option,
         } = self;
 
-        // Usage in your code
-<<<<<<< HEAD
-        let port: u16 = server.port();
-        let starknet_client = init_starknet_client(starknet_client_option, port).await;
-        let alerts = init_alerts(alerts_option, &aws_config).await;
-=======
-
         let (starknet_client, server) = init_starknet_client(starknet_client_option).await;
         let alerts = init_alerts(alerts_option).await;
->>>>>>> 56f1e56b
         let da_client = init_da_client(da_client_option).await;
 
         let settlement_client = init_settlement_client(settlement_client_option).await;
@@ -283,11 +275,7 @@
     }
 }
 
-<<<<<<< HEAD
-async fn init_alerts(service: ClientValue, aws_config: &SdkConfig) -> Box<dyn Alerts> {
-=======
-async fn init_alerts(service: ConfigType) -> Box<dyn Alerts> {
->>>>>>> 56f1e56b
+async fn init_alerts(service: ConfigType, aws_config: &SdkConfig) -> Box<dyn Alerts> {
     match service {
         ConfigType::Mock(client) => {
             if let MockType::Alerts(alerts) = client {
@@ -296,22 +284,12 @@
                 panic!("Mock client is not an Alerts");
             }
         }
-<<<<<<< HEAD
-        ClientValue::Actual => build_alert_client(aws_config).await,
-        ClientValue::Dummy => Box::new(MockAlerts::new()),
-    }
-}
-
-async fn init_storage_client(service: ClientValue) -> Box<dyn DataStorage> {
-=======
-        ConfigType::Actual => build_alert_client().await,
+        ConfigType::Actual => build_alert_client(aws_config).await,
         ConfigType::Dummy => Box::new(MockAlerts::new()),
     }
 }
 
 async fn init_storage_client(service: ConfigType) -> Box<dyn DataStorage> {
-    // let aws_config = aws_config::load_from_env().await;
->>>>>>> 56f1e56b
     match service {
         ConfigType::Mock(client) => {
             if let MockType::Storage(storage) = client {
@@ -332,12 +310,7 @@
     }
 }
 
-<<<<<<< HEAD
-async fn init_queue_client(service: ClientValue) -> Box<dyn QueueProvider> {
-=======
 async fn init_queue_client(service: ConfigType) -> Box<dyn QueueProvider> {
-    let aws_config = aws_config::load_from_env().await;
->>>>>>> 56f1e56b
     match service {
         ConfigType::Mock(client) => {
             if let MockType::Queue(queue) = client {
@@ -346,13 +319,8 @@
                 panic!("Mock client is not a Queue");
             }
         }
-<<<<<<< HEAD
-        ClientValue::Actual => build_queue_client(),
-        ClientValue::Dummy => Box::new(MockQueueProvider::new()),
-=======
-        ConfigType::Actual => build_queue_client(&aws_config),
+        ConfigType::Actual => build_queue_client(),
         ConfigType::Dummy => Box::new(MockQueueProvider::new()),
->>>>>>> 56f1e56b
     }
 }
 
