use std::sync::Arc;

use aws_config::SdkConfig;
use httpmock::MockServer;
use starknet::providers::jsonrpc::HttpTransport;
use starknet::providers::{JsonRpcClient, Url};

use da_client_interface::{DaClient, MockDaClient};
use prover_client_interface::{MockProverClient, ProverClient};
use settlement_client_interface::{MockSettlementClient, SettlementClient};
use utils::env_utils::get_env_var_or_panic;
use utils::settings::default::DefaultSettingsProvider;

use crate::alerts::{Alerts, MockAlerts};
use crate::config::{
    build_alert_client, build_da_client, build_database_client, build_prover_service, build_queue_client,
    build_settlement_client, Config,
};
use crate::data_storage::{DataStorage, MockDataStorage};
use crate::database::{Database, MockDatabase};
use crate::queue::{MockQueueProvider, QueueProvider};
use crate::tests::common::{create_sns_arn, create_sqs_queues, drop_database};

use super::common::get_storage_client;

// Inspiration : https://rust-unofficial.github.io/patterns/patterns/creational/builder.html
// TestConfigBuilder allows to heavily customise the global configs based on the test's requirement.
// Eg: We want to mock only the da client and leave rest to be as it is, use mock_da_client.

pub enum MockType {
    StarknetClient(Arc<JsonRpcClient<HttpTransport>>),
    DaClient(Box<dyn DaClient>),
    ProverClient(Box<dyn ProverClient>),
    SettlementClient(Box<dyn SettlementClient>),

    Alerts(Box<dyn Alerts>),
    Database(Box<dyn Database>),
    Queue(Box<dyn QueueProvider>),
    Storage(Box<dyn DataStorage>),
}

// By default, everything is on Dummy.
pub enum ConfigType {
    Mock(MockType),
    Actual,
    Dummy,
}

impl From<JsonRpcClient<HttpTransport>> for ConfigType {
    fn from(client: JsonRpcClient<HttpTransport>) -> Self {
        ConfigType::Mock(MockType::StarknetClient(Arc::new(client)))
    }
}

macro_rules! impl_mock_from {
    ($($mock_type:ty => $variant:ident),+) => {
        $(
            impl From<$mock_type> for ConfigType {
                fn from(client: $mock_type) -> Self {
                    ConfigType::Mock(MockType::$variant(Box::new(client)))
                }
            }
        )+
    };
}

impl_mock_from! {
    MockProverClient => ProverClient,
    MockDatabase => Database,
    MockDaClient => DaClient,
    MockQueueProvider => Queue,
    MockDataStorage => Storage,
    MockSettlementClient => SettlementClient
}

// TestBuilder for Config
pub struct TestConfigBuilder {
    /// The starknet client to get data from the node
    starknet_client_type: ConfigType,
    /// The DA client to interact with the DA layer
    da_client_type: ConfigType,
    /// The service that produces proof and registers it on chain
    prover_client_type: ConfigType,
    /// Settlement client
    settlement_client_type: ConfigType,

    /// Alerts client
    alerts_type: ConfigType,
    /// The database client
    database_type: ConfigType,
    /// Queue client
    queue_type: ConfigType,
    /// Storage client
    storage_type: ConfigType,
}

impl Default for TestConfigBuilder {
    fn default() -> Self {
        Self::new()
    }
}

pub struct TestConfigBuilderReturns {
    pub server: Option<MockServer>,
    pub config: Arc<Config>,
    pub aws_config: SdkConfig,
}
impl TestConfigBuilder {
    /// Create a new config
    pub fn new() -> TestConfigBuilder {
        TestConfigBuilder {
            starknet_client_type: ConfigType::Dummy,
            da_client_type: ConfigType::Dummy,
            prover_client_type: ConfigType::Dummy,
            settlement_client_type: ConfigType::Dummy,
            database_type: ConfigType::Dummy,
            queue_type: ConfigType::Dummy,
            storage_type: ConfigType::Dummy,
            alerts_type: ConfigType::Dummy,
        }
    }

    pub fn configure_da_client(mut self, da_client_type: ConfigType) -> TestConfigBuilder {
        self.da_client_type = da_client_type;
        self
    }

    pub fn configure_settlement_client(mut self, settlement_client_type: ConfigType) -> TestConfigBuilder {
        self.settlement_client_type = settlement_client_type;
        self
    }

    pub fn configure_starknet_client(mut self, starknet_client_type: ConfigType) -> TestConfigBuilder {
        self.starknet_client_type = starknet_client_type;
        self
    }

    pub fn configure_prover_client(mut self, prover_client_type: ConfigType) -> TestConfigBuilder {
        self.prover_client_type = prover_client_type;
        self
    }

    pub fn configure_alerts(mut self, alert_option: ConfigType) -> TestConfigBuilder {
        self.alerts_type = alert_option;
        self
    }

    pub fn configure_storage_client(mut self, storage_client_option: ConfigType) -> TestConfigBuilder {
        self.storage_type = storage_client_option;
        self
    }

    pub fn configure_queue_client(mut self, queue_type: ConfigType) -> TestConfigBuilder {
        self.queue_type = queue_type;
        self
    }
    pub fn configure_database(mut self, database_type: ConfigType) -> TestConfigBuilder {
        self.database_type = database_type;
        self
    }

    pub async fn build(self) -> TestConfigBuilderReturns {
        dotenvy::from_filename("../.env.test").expect("Failed to load the .env file");

        let aws_config = aws_config::load_from_env().await;

        use std::sync::Arc;

        let TestConfigBuilder {
            starknet_client_type,
            alerts_type,
            da_client_type,
            prover_client_type,
            settlement_client_type,
            database_type,
            queue_type,
            storage_type,
        } = self;

        let (starknet_client, server) = init_starknet_client(starknet_client_type).await;
        let alerts = init_alerts(alerts_type, &aws_config).await;
        let da_client = init_da_client(da_client_type).await;

        let settlement_client = init_settlement_client(settlement_client_type).await;

        let prover_client = init_prover_client(prover_client_type).await;

        // External Dependencies
        let storage = init_storage_client(storage_type).await;
        let database = init_database(database_type).await;
        let queue = init_queue_client(queue_type).await;
        // Deleting and Creating the queues in sqs.
        create_sqs_queues().await.expect("Not able to delete and create the queues.");
        // Deleting the database
        drop_database().await.expect("Unable to drop the database.");
        // Creating the SNS ARN
        create_sns_arn(&aws_config).await.expect("Unable to create the sns arn");

        let config = Arc::new(Config::new(
            starknet_client,
            da_client,
            prover_client,
            settlement_client,
            database,
            queue,
            storage,
            alerts,
        ));

        TestConfigBuilderReturns { server, config, aws_config }
    }
}

macro_rules! impl_mock_match {
    ($client:expr, $mock_type:path, $client_type:ty) => {
        match $client {
            $mock_type(client) => client,
            _ => panic!(concat!("Mock client is not a ", stringify!($client_type))),
        }
    };
}

async fn init_da_client(service: ConfigType) -> Box<dyn DaClient> {
    match service {
        ConfigType::Mock(client) => impl_mock_match!(client, MockType::DaClient, DaClient),
        ConfigType::Actual => build_da_client().await,
        ConfigType::Dummy => Box::new(MockDaClient::new()),
    }
}

async fn init_settlement_client(service: ConfigType) -> Box<dyn SettlementClient> {
    let settings_provider = DefaultSettingsProvider {};
    match service {
        ConfigType::Mock(client) => impl_mock_match!(client, MockType::SettlementClient, SettlementClient),
        ConfigType::Actual => build_settlement_client(&settings_provider).await,
        ConfigType::Dummy => Box::new(MockSettlementClient::new()),
    }
}

async fn init_prover_client(service: ConfigType) -> Box<dyn ProverClient> {
    let settings_provider = DefaultSettingsProvider {};
    match service {
        ConfigType::Mock(client) => impl_mock_match!(client, MockType::ProverClient, ProverClient),
        ConfigType::Actual => build_prover_service(&settings_provider),
        ConfigType::Dummy => Box::new(MockProverClient::new()),
    }
}

async fn init_alerts(service: ConfigType, aws_config: &SdkConfig) -> Box<dyn Alerts> {
    match service {
<<<<<<< HEAD
        ConfigType::Mock(client) => {
            if let MockType::Alerts(alerts) = client {
                alerts
            } else {
                panic!("Mock client is not an Alerts");
            }
        }
        ConfigType::Actual => build_alert_client(aws_config).await,
=======
        ConfigType::Mock(client) => impl_mock_match!(client, MockType::Alerts, Alerts),
        ConfigType::Actual => build_alert_client().await,
>>>>>>> 6b97b16a
        ConfigType::Dummy => Box::new(MockAlerts::new()),
    }
}

async fn init_storage_client(service: ConfigType) -> Box<dyn DataStorage> {
    match service {
        ConfigType::Mock(client) => impl_mock_match!(client, MockType::Storage, Storage),
        ConfigType::Actual => {
            let storage = get_storage_client().await;
            match get_env_var_or_panic("DATA_STORAGE").as_str() {
                "s3" => storage.as_ref().build_test_bucket(&get_env_var_or_panic("AWS_S3_BUCKET_NAME")).await.unwrap(),
                _ => panic!("Unsupported Storage Client"),
            }
            storage
        }
        ConfigType::Dummy => Box::new(MockDataStorage::new()),
    }
}

async fn init_queue_client(service: ConfigType) -> Box<dyn QueueProvider> {
    match service {
<<<<<<< HEAD
        ConfigType::Mock(client) => {
            if let MockType::Queue(queue) = client {
                queue
            } else {
                panic!("Mock client is not a Queue");
            }
        }
        ConfigType::Actual => build_queue_client(),
=======
        ConfigType::Mock(client) => impl_mock_match!(client, MockType::Queue, Queue),
        ConfigType::Actual => build_queue_client(&aws_config),
>>>>>>> 6b97b16a
        ConfigType::Dummy => Box::new(MockQueueProvider::new()),
    }
}

async fn init_database(service: ConfigType) -> Box<dyn Database> {
    match service {
        ConfigType::Mock(client) => impl_mock_match!(client, MockType::Database, Database),
        ConfigType::Actual => build_database_client().await,
        ConfigType::Dummy => Box::new(MockDatabase::new()),
    }
}

async fn init_starknet_client(service: ConfigType) -> (Arc<JsonRpcClient<HttpTransport>>, Option<MockServer>) {
    fn get_provider() -> (Arc<JsonRpcClient<HttpTransport>>, Option<MockServer>) {
        let server = MockServer::start();
        let port = server.port();
        let service = Arc::new(JsonRpcClient::new(HttpTransport::new(
            Url::parse(format!("http://localhost:{}", port).as_str()).expect("Failed to parse URL"),
        )));
        (service, Some(server))
    }

    match service {
        ConfigType::Mock(client) => {
            if let MockType::StarknetClient(starknet_client) = client {
                (starknet_client, None)
            } else {
                panic!("Mock client is not a Starknet Client");
            }
        }
        ConfigType::Actual | ConfigType::Dummy => get_provider(),
    }
}<|MERGE_RESOLUTION|>--- conflicted
+++ resolved
@@ -248,19 +248,8 @@
 
 async fn init_alerts(service: ConfigType, aws_config: &SdkConfig) -> Box<dyn Alerts> {
     match service {
-<<<<<<< HEAD
-        ConfigType::Mock(client) => {
-            if let MockType::Alerts(alerts) = client {
-                alerts
-            } else {
-                panic!("Mock client is not an Alerts");
-            }
-        }
+        ConfigType::Mock(client) => impl_mock_match!(client, MockType::Alerts, Alerts),
         ConfigType::Actual => build_alert_client(aws_config).await,
-=======
-        ConfigType::Mock(client) => impl_mock_match!(client, MockType::Alerts, Alerts),
-        ConfigType::Actual => build_alert_client().await,
->>>>>>> 6b97b16a
         ConfigType::Dummy => Box::new(MockAlerts::new()),
     }
 }
@@ -282,19 +271,8 @@
 
 async fn init_queue_client(service: ConfigType) -> Box<dyn QueueProvider> {
     match service {
-<<<<<<< HEAD
-        ConfigType::Mock(client) => {
-            if let MockType::Queue(queue) = client {
-                queue
-            } else {
-                panic!("Mock client is not a Queue");
-            }
-        }
+        ConfigType::Mock(client) => impl_mock_match!(client, MockType::Queue, Queue),
         ConfigType::Actual => build_queue_client(),
-=======
-        ConfigType::Mock(client) => impl_mock_match!(client, MockType::Queue, Queue),
-        ConfigType::Actual => build_queue_client(&aws_config),
->>>>>>> 6b97b16a
         ConfigType::Dummy => Box::new(MockQueueProvider::new()),
     }
 }
