--- conflicted
+++ resolved
@@ -41,11 +41,8 @@
         MongoDb { client }
     }
 
-<<<<<<< HEAD
-=======
     /// Mongodb client uses Arc internally, reducing the cost of clone.
     /// Directly using clone is not recommended for libraries not using Arc internally.
->>>>>>> b9058905
     pub fn client(&self) -> Client {
         self.client.clone()
     }
@@ -277,16 +274,7 @@
             "internal_id" : { "$gt": internal_id },
         };
 
-<<<<<<< HEAD
-        let collection: Collection<JobItem> = self.get_job_collection();
-
-        let mut jobs = collection
-            .find(filter, None)
-            .await
-            .expect("Failed to fetch latest jobs by given job type and internal_od conditions");
-=======
         let jobs = self.get_job_collection().find(filter, None).await?.try_collect().await?;
->>>>>>> b9058905
 
         Ok(jobs)
     }
