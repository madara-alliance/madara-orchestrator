pub mod utils;

use std::collections::HashMap;
use std::sync::Arc;

use ::utils::collections::{has_dup, is_sorted};
use async_trait::async_trait;
use cairo_vm::Felt252;
use chrono::{SubsecRound, Utc};
use color_eyre::eyre::eyre;
use settlement_client_interface::SettlementVerificationStatus;
use starknet_os::io::output::{ContractChanges, StarknetOsOutput};
use thiserror::Error;
use uuid::Uuid;

use super::constants::{
    JOB_METADATA_STATE_UPDATE_ATTEMPT_PREFIX, JOB_METADATA_STATE_UPDATE_LAST_FAILED_BLOCK_NO,
    JOB_PROCESS_ATTEMPT_METADATA_KEY,
};
use super::{JobError, OtherError};
<<<<<<< HEAD
use crate::config::Config;
use crate::constants::{ON_CHAIN_DATA_FILE_NAME, PROGRAM_OUTPUT_FILE_NAME, SNOS_OUTPUT_FILE_NAME, PROOF_FILE_NAME, PROOF_PART2_FILE_NAME};
=======
use crate::config::{self, Config};
use crate::constants::{PROGRAM_OUTPUT_FILE_NAME, SNOS_OUTPUT_FILE_NAME};
>>>>>>> 3a41cb75
use crate::jobs::constants::JOB_METADATA_STATE_UPDATE_BLOCKS_TO_SETTLE_KEY;
use crate::jobs::snos_job::fact_info::OnChainData;
use crate::jobs::state_update_job::utils::fetch_blob_data_for_block;
use crate::jobs::types::{JobItem, JobStatus, JobType, JobVerificationStatus};
use crate::jobs::Job;
use swiftness_proof_parser::{parse, StarkProof};
use starknet::core::types::Felt;

#[derive(Error, Debug, PartialEq)]
pub enum StateUpdateError {
    #[error("Block numbers list should not be empty.")]
    EmptyBlockNumberList,

    #[error("Could not find current attempt number.")]
    AttemptNumberNotFound,

    #[error("last_failed_block should be a positive number")]
    LastFailedBlockNonPositive,

    #[error("Block numbers to settle must be specified (state update job #{internal_id:?})")]
    UnspecifiedBlockNumber { internal_id: String },

    #[error("Could not find tx hashes metadata for the current attempt")]
    TxnHashMetadataNotFound,

    #[error("Tx {tx_hash:?} should not be pending.")]
    TxnShouldNotBePending { tx_hash: String },

    #[error(
        "Last number in block_numbers array returned as None. Possible Error : Delay in job processing or Failed job \
         execution."
    )]
    LastNumberReturnedError,

    #[error("No block numbers found.")]
    BlockNumberNotFound,

    #[error("Duplicated block numbers.")]
    DuplicateBlockNumbers,

    #[error("Block numbers aren't sorted in increasing order.")]
    UnsortedBlockNumbers,

    #[error("Gap detected between the first block to settle and the last one settled.")]
    GapBetweenFirstAndLastBlock,

    #[error("Block #{block_no:?} - SNOS error, [use_kzg_da] should be either 0 or 1.")]
    UseKZGDaError { block_no: u64 },

    #[error("Other error: {0}")]
    Other(#[from] OtherError),
}

pub struct StateUpdateJob;
#[async_trait]
impl Job for StateUpdateJob {
    #[tracing::instrument(fields(category = "state_update"), skip(self, _config, metadata), ret, err)]
    async fn create_job(
        &self,
        _config: Arc<Config>,
        internal_id: String,
        metadata: HashMap<String, String>,
    ) -> Result<JobItem, JobError> {
        tracing::info!(log_type = "starting", category = "state_update", function_type = "create_job",  block_no = %internal_id, "State update job creation started.");
        // Inserting the metadata (If it doesn't exist)
        let mut metadata = metadata.clone();
        if !metadata.contains_key(JOB_PROCESS_ATTEMPT_METADATA_KEY) {
            tracing::debug!(job_id = %internal_id, "Inserting initial process attempt metadata");
            metadata.insert(JOB_PROCESS_ATTEMPT_METADATA_KEY.to_string(), "0".to_string());
        }

        let job_item = JobItem {
            id: Uuid::new_v4(),
            internal_id: internal_id.clone(),
            job_type: JobType::StateTransition,
            status: JobStatus::Created,
            external_id: String::new().into(),
            // metadata must contain the blocks for which state update will be performed
            // we don't do one job per state update as that makes nonce management complicated
            metadata,
            version: 0,
            created_at: Utc::now().round_subsecs(0),
            updated_at: Utc::now().round_subsecs(0),
        };
        tracing::info!(log_type = "completed", category = "state_update", function_type = "create_job",  block_no = %internal_id, "State update job created.");
        Ok(job_item)
    }

    #[tracing::instrument(fields(category = "state_update"), skip(self, config), ret, err)]
    async fn process_job(&self, config: Arc<Config>, job: &mut JobItem) -> Result<String, JobError> {
        let internal_id = job.internal_id.clone();
        tracing::info!(log_type = "starting", category = "state_update", function_type = "process_job", job_id = %job.id,  block_no = %internal_id, "State update job processing started.");
        let attempt_no = job
            .metadata
            .get(JOB_PROCESS_ATTEMPT_METADATA_KEY)
            .ok_or_else(|| StateUpdateError::AttemptNumberNotFound)?
            .clone();

        // Read the metadata to get the blocks for which state update will be performed.
        // We assume that blocks nbrs are formatted as follow: "2,3,4,5,6".
        let mut block_numbers = self.get_block_numbers_from_metadata(job)?;
        self.validate_block_numbers(config.clone(), &block_numbers).await?;

        if let Some(last_failed_block) = job.metadata.get(JOB_METADATA_STATE_UPDATE_LAST_FAILED_BLOCK_NO) {
            let last_failed_block =
                last_failed_block.parse().map_err(|_| StateUpdateError::LastFailedBlockNonPositive)?;
            block_numbers = block_numbers.into_iter().filter(|&block| block >= last_failed_block).collect::<Vec<u64>>();
        }

        let mut nonce = config.settlement_client().get_nonce().await.map_err(|e| JobError::Other(OtherError(e)))?;
        let mut sent_tx_hashes: Vec<String> = Vec::with_capacity(block_numbers.len());
        for block_no in block_numbers.iter() {
            tracing::debug!(job_id = %job.internal_id, block_no = %block_no, "Processing block");

            let snos = self.fetch_snos_for_block(*block_no, config.clone()).await?;
            let txn_hash = self
                .update_state_for_block(config.clone(), *block_no, snos, nonce)
                .await
                .map_err(|e| {
                    tracing::error!(job_id = %job.internal_id, block_no = %block_no, error = %e, "Error updating state for block");
                    job.metadata.insert(JOB_METADATA_STATE_UPDATE_LAST_FAILED_BLOCK_NO.into(), block_no.to_string());
                    self.insert_attempts_into_metadata(job, &attempt_no, &sent_tx_hashes);
                    OtherError(eyre!("Block #{block_no} - Error occurred during the state update: {e}"));
                })
                .unwrap();
            sent_tx_hashes.push(txn_hash);
            nonce += 1;
        }

        self.insert_attempts_into_metadata(job, &attempt_no, &sent_tx_hashes);

        let val = block_numbers.last().ok_or_else(|| StateUpdateError::LastNumberReturnedError)?;
        tracing::info!(log_type = "completed", category = "state_update", function_type = "process_job", job_id = %job.id,  block_no = %internal_id, last_settled_block = %val, "State update job processed successfully.");

        Ok(val.to_string())
    }

    /// Returns the status of the passed job.
    /// Status will be verified if:
    /// 1. the last settlement tx hash is successful,
    /// 2. the expected last settled block from our configuration is indeed the one found in the
    ///    provider.
    #[tracing::instrument(fields(category = "state_update"), skip(self, config), ret, err)]
    async fn verify_job(&self, config: Arc<Config>, job: &mut JobItem) -> Result<JobVerificationStatus, JobError> {
        let internal_id = job.internal_id.clone();
        tracing::info!(log_type = "starting", category = "state_update", function_type = "verify_job", job_id = %job.id,  block_no = %internal_id, "State update job verification started.");
        let attempt_no = job
            .metadata
            .get(JOB_PROCESS_ATTEMPT_METADATA_KEY)
            .ok_or_else(|| StateUpdateError::AttemptNumberNotFound)?;
        tracing::debug!(job_id = %job.internal_id, attempt_no = %attempt_no, "Retrieved attempt number");

        // We are doing attempt_no - 1 because the attempt number is increased in the
        // global process job function and the transaction hash is stored with attempt
        // number : 0
        let metadata_tx_hashes = job
            .metadata
            .get(&format!(
                "{}{}",
                JOB_METADATA_STATE_UPDATE_ATTEMPT_PREFIX,
                attempt_no.parse::<u32>().map_err(|e| JobError::Other(OtherError(eyre!(e))))? - 1
            ))
            .ok_or_else(|| StateUpdateError::TxnHashMetadataNotFound)?
            .clone()
            .replace(' ', "");

        let tx_hashes: Vec<&str> = metadata_tx_hashes.split(',').collect();
        let block_numbers = self.get_block_numbers_from_metadata(job)?;
        tracing::debug!(job_id = %job.internal_id, "Retrieved block numbers from metadata");
        let settlement_client = config.settlement_client();

        for (tx_hash, block_no) in tx_hashes.iter().zip(block_numbers.iter()) {
            tracing::trace!(job_id = %job.internal_id, tx_hash = %tx_hash, block_no = %block_no, "Verifying transaction inclusion");
            let tx_inclusion_status =
                settlement_client.verify_tx_inclusion(tx_hash).await.map_err(|e| JobError::Other(OtherError(e)))?;
            match tx_inclusion_status {
                SettlementVerificationStatus::Rejected(_) => {
                    tracing::warn!(job_id = %job.internal_id, tx_hash = %tx_hash, block_no = %block_no, "Transaction rejected");
                    job.metadata.insert(JOB_METADATA_STATE_UPDATE_LAST_FAILED_BLOCK_NO.into(), block_no.to_string());
                    return Ok(tx_inclusion_status.into());
                }
                // If the tx is still pending, we wait for it to be finalized and check again the status.
                SettlementVerificationStatus::Pending => {
                    tracing::debug!(job_id = %job.internal_id, tx_hash = %tx_hash, "Transaction pending, waiting for finality");
                    settlement_client
                        .wait_for_tx_finality(tx_hash)
                        .await
                        .map_err(|e| JobError::Other(OtherError(e)))?;
                    let new_status = settlement_client
                        .verify_tx_inclusion(tx_hash)
                        .await
                        .map_err(|e| JobError::Other(OtherError(e)))?;
                    match new_status {
                        SettlementVerificationStatus::Rejected(_) => {
                            tracing::warn!(job_id = %job.internal_id, tx_hash = %tx_hash, block_no = %block_no, "Transaction rejected after finality");
                            job.metadata
                                .insert(JOB_METADATA_STATE_UPDATE_LAST_FAILED_BLOCK_NO.into(), block_no.to_string());
                            return Ok(new_status.into());
                        }
                        SettlementVerificationStatus::Pending => {
                            tracing::error!(job_id = %job.internal_id, tx_hash = %tx_hash, "Transaction still pending after finality check");
                            Err(StateUpdateError::TxnShouldNotBePending { tx_hash: tx_hash.to_string() })?
                        }
                        SettlementVerificationStatus::Verified => {
                            tracing::debug!(job_id = %job.internal_id, tx_hash = %tx_hash, "Transaction verified after finality");
                        }
                    }
                }
                SettlementVerificationStatus::Verified => {
                    tracing::debug!(job_id = %job.internal_id, tx_hash = %tx_hash, "Transaction verified");
                }
            }
        }
        // verify that the last settled block is indeed the one we expect to be
        let expected_last_block_number = block_numbers.last().ok_or_else(|| StateUpdateError::EmptyBlockNumberList)?;

        let out_last_block_number =
            settlement_client.get_last_settled_block().await.map_err(|e| JobError::Other(OtherError(e)))?;
        let block_status = if out_last_block_number == *expected_last_block_number {
            tracing::info!(log_type = "completed", category = "state_update", function_type = "verify_job", job_id = %job.id,  block_no = %internal_id, last_settled_block = %out_last_block_number, "Last settled block verified.");
            SettlementVerificationStatus::Verified
        } else {
            tracing::warn!(log_type = "failed/rejected", category = "state_update", function_type = "verify_job", job_id = %job.id,  block_no = %internal_id, expected = %expected_last_block_number, actual = %out_last_block_number, "Last settled block mismatch.");
            SettlementVerificationStatus::Rejected(format!(
                "Last settle bock expected was {} but found {}",
                expected_last_block_number, out_last_block_number
            ))
        };
        Ok(block_status.into())
    }

    fn max_process_attempts(&self) -> u64 {
        1
    }

    fn max_verification_attempts(&self) -> u64 {
        10
    }

    fn verification_polling_delay_seconds(&self) -> u64 {
        60
    }

    fn job_processing_lock(
        &self,
        _config: Arc<Config>,
    ) -> std::option::Option<std::sync::Arc<config::JobProcessingState>> {
        None
    }
}

impl StateUpdateJob {
    /// Read the metadata and parse the block numbers
    fn get_block_numbers_from_metadata(&self, job: &JobItem) -> Result<Vec<u64>, JobError> {
        let blocks_to_settle = job
            .metadata
            .get(JOB_METADATA_STATE_UPDATE_BLOCKS_TO_SETTLE_KEY)
            .ok_or_else(|| StateUpdateError::UnspecifiedBlockNumber { internal_id: job.internal_id.clone() })?;

        self.parse_block_numbers(blocks_to_settle)
    }

    /// Parse a list of blocks comma separated
    fn parse_block_numbers(&self, blocks_to_settle: &str) -> Result<Vec<u64>, JobError> {
        let sanitized_blocks = blocks_to_settle.replace(' ', "");
        let block_numbers: Vec<u64> = sanitized_blocks
            .split(',')
            .map(|block_no| block_no.parse::<u64>())
            .collect::<Result<Vec<u64>, _>>()
            .map_err(|e| eyre!("Block numbers to settle list is not correctly formatted: {e}"))
            .map_err(|e| JobError::Other(OtherError(e)))?;
        Ok(block_numbers)
    }

    /// Validate that the list of block numbers to process is valid.
    async fn validate_block_numbers(&self, config: Arc<Config>, block_numbers: &[u64]) -> Result<(), JobError> {
        if block_numbers.is_empty() {
            Err(StateUpdateError::BlockNumberNotFound)?;
        }
        if has_dup(block_numbers) {
            Err(StateUpdateError::DuplicateBlockNumbers)?;
        }
        if !is_sorted(block_numbers) {
            Err(StateUpdateError::UnsortedBlockNumbers)?;
        }
        // Check for gap between the last settled block and the first block to settle
        let last_settled_block: u64 =
            config.settlement_client().get_last_settled_block().await.map_err(|e| JobError::Other(OtherError(e)))?;
        if last_settled_block + 1 != block_numbers[0] {
            Err(StateUpdateError::GapBetweenFirstAndLastBlock)?;
        }
        Ok(())
    }

    /// Update the state for the corresponding block using the settlement layer.
    async fn update_state_for_block(
        &self,
        config: Arc<Config>,
        block_no: u64,
        snos: StarknetOsOutput,
        nonce: u64,
    ) -> Result<String, JobError> {
        let settlement_client = config.settlement_client();

        // We use KZG_DA flag in order to determine whether we are using L1 or L2 as
        // settlement layer.
        // So in case of KZG flag == 0 :
        //      We send the transaction using `update_state_calldata`
        // And in case of KZG flag == 1 :
        //      We send the transaction using `update_state_with_blobs

        let last_tx_hash_executed = if snos.use_kzg_da == Felt252::ZERO {
            let proof_key = format!("{block_no}/{PROOF_FILE_NAME}");
        // tracing::debug!(job_id = %job.internal_id, %proof_key, "Fetching snos proof file");
        
        let proof_file = config.storage().get_data(&proof_key).await.map_err(|e| {
            // tracing::error!(job_id = %job.internal_id, error = %e, "Failed to fetch proof file");
            JobError::Other(OtherError(e))
        })?;

        let snos_proof = String::from_utf8(proof_file.to_vec()).map_err(|e| {
            // tracing::error!(job_id = %job.internal_id, error = %e, "Failed to parse proof file as UTF-8");
            JobError::Other(OtherError(eyre!("{}", e)))
        })?;

        let parsed_snos_proof: StarkProof = parse(snos_proof.clone())
            .map_err(|e| {
                // tracing::error!(job_id = %job.internal_id, error = %e, "Failed to parse proof file as UTF-8");
                JobError::Other(OtherError(eyre!("{}", e)))
            })?;

            let proof_key = format!("{block_no}/{PROOF_PART2_FILE_NAME}");
        // tracing::debug!(job_id = %job.internal_id, %proof_key, "Fetching 2nd proof file");
        
        let proof_file = config.storage().get_data(&proof_key).await.map_err(|e| {
            // tracing::error!(job_id = %job.internal_id, error = %e, "Failed to fetch 2nd proof file");
            JobError::Other(OtherError(e))
        })?;

        let second_proof = String::from_utf8(proof_file.to_vec()).map_err(|e| {
            // tracing::error!(job_id = %job.internal_id, error = %e, "Failed to parse proof file as UTF-8");
            JobError::Other(OtherError(eyre!("{}", e)))
        })?;

        let parsed_bridge_proof: StarkProof = parse(second_proof.clone())
            .map_err(|e| {
                // tracing::error!(job_id = %job.internal_id, error = %e, "Failed to parse proof file as UTF-8");
                JobError::Other(OtherError(eyre!("{}", e)))
            })?;

            let snos_output = vec_felt_to_vec_bytes32(calculate_output(parsed_snos_proof));
            let program_output = vec_felt_to_vec_bytes32(calculate_output(parsed_bridge_proof));


            // let program_output = self.fetch_program_output_for_block(block_no, config.clone()).await;
            let onchain_data = self.fetch_onchain_data_for_block(block_no, config.clone()).await;
            settlement_client
                .update_state_calldata(
                    snos_output,
                    program_output,
                    onchain_data.on_chain_data_hash.0,
                    usize_to_bytes(onchain_data.on_chain_data_size),
                )
                .await
                .map_err(|e| JobError::Other(OtherError(e)))?
        } else if snos.use_kzg_da == Felt252::ONE {
            let blob_data = fetch_blob_data_for_block(block_no, config.clone())
                .await
                .map_err(|e| JobError::Other(OtherError(e)))?;

            let program_output = self.fetch_program_output_for_block(block_no, config.clone()).await?;

            // TODO :
            // Fetching nonce before the transaction is run
            // Sending update_state transaction from the settlement client
            settlement_client
                .update_state_with_blobs(program_output, blob_data, nonce)
                .await
                .map_err(|e| JobError::Other(OtherError(e)))?
        } else {
            Err(StateUpdateError::UseKZGDaError { block_no })?
        };
        Ok(last_tx_hash_executed)
    }

    /// Retrieves the SNOS output for the corresponding block.
    async fn fetch_snos_for_block(&self, block_no: u64, config: Arc<Config>) -> Result<StarknetOsOutput, JobError> {
        let storage_client = config.storage();
        let key = block_no.to_string() + "/" + SNOS_OUTPUT_FILE_NAME;

        let snos_output_bytes = storage_client.get_data(&key).await.map_err(|e| JobError::Other(OtherError(e)))?;

        serde_json::from_slice(snos_output_bytes.iter().as_slice()).map_err(|e| {
            JobError::Other(OtherError(eyre!("Failed to deserialize SNOS output for block {}: {}", block_no, e)))
        })
    }

<<<<<<< HEAD
    /// Retrieves the Program output for the corresponding block.
    async fn fetch_program_output_for_block(&self, block_number: u64, config: Arc<Config>) -> Vec<[u8; 32]> {
=======
    async fn fetch_program_output_for_block(
        &self,
        block_number: u64,
        config: Arc<Config>,
    ) -> Result<Vec<[u8; 32]>, JobError> {
>>>>>>> 3a41cb75
        let storage_client = config.storage();
        let key = block_number.to_string() + "/" + PROGRAM_OUTPUT_FILE_NAME;

        let program_output = storage_client.get_data(&key).await.map_err(|e| JobError::Other(OtherError(e)))?;

        bincode::deserialize(&program_output).map_err(|e| {
            JobError::Other(OtherError(eyre!("Failed to deserialize program output for block {}: {}", block_number, e)))
        })
    }

    /// Retrieves the OnChain data for the corresponding block.
    async fn fetch_onchain_data_for_block(&self, block_number: u64, config: Arc<Config>) -> OnChainData {
        let storage_client = config.storage();
        let key = block_number.to_string() + "/" + ON_CHAIN_DATA_FILE_NAME;
        let onchain_data_bytes = storage_client.get_data(&key).await.expect("Unable to fetch onchain data for block");
        serde_json::from_slice(onchain_data_bytes.iter().as_slice())
            .expect("Unable to convert the data into onchain data")
    }

    /// Insert the tx hashes into the metadata for the attempt number - will be used later by
    /// verify_job to make sure that all tx are successful.
    fn insert_attempts_into_metadata(&self, job: &mut JobItem, attempt_no: &str, tx_hashes: &[String]) {
        let new_attempt_metadata_key = format!("{}{}", JOB_METADATA_STATE_UPDATE_ATTEMPT_PREFIX, attempt_no);
        job.metadata.insert(new_attempt_metadata_key, tx_hashes.join(","));
    }
}

pub fn calculate_output(proof: StarkProof) -> Vec<Felt> {
    let output_segment = proof.public_input.segments[2].clone();
    let output_len = output_segment.stop_ptr - output_segment.begin_addr;
    let start = proof.public_input.main_page.len() - output_len as usize;
    let end = proof.public_input.main_page.len();
    let program_output = proof.public_input.main_page[start..end]
        .iter()
        .map(|cell| cell.value.clone())
        .collect::<Vec<_>>();
    let mut felts = vec![];
    for elem in &program_output {
        felts.push(Felt::from_dec_str(&elem.to_string()).unwrap());
    }
    felts
}

pub fn vec_felt_to_vec_bytes32(felts: Vec<Felt>) -> Vec<[u8; 32]> {
    felts
        .into_iter()
        .map(|felt| {
            let mut bytes = [0u8; 32];
            bytes.copy_from_slice(&felt.to_bytes_be());
            bytes
        })
        .collect()
}

fn convert_snos_output_into_bytes_vec(snos: StarknetOsOutput) -> Vec<[u8; 32]> {
    let mut snos_vec = Vec::new();

    snos_vec.push(snos.initial_root.to_bytes_be());
    snos_vec.push(snos.final_root.to_bytes_be());
    snos_vec.push(snos.prev_block_number.to_bytes_be());
    snos_vec.push(snos.new_block_number.to_bytes_be());
    snos_vec.push(snos.prev_block_hash.to_bytes_be());
    snos_vec.push(snos.new_block_hash.to_bytes_be());
    snos_vec.push(snos.os_program_hash.to_bytes_be());
    snos_vec.push(snos.starknet_os_config_hash.to_bytes_be());
    snos_vec.push(snos.use_kzg_da.to_bytes_be());
    snos_vec.push(snos.full_output.to_bytes_be());

    // Processing Messages to L1
    snos_vec.push(usize_to_bytes(snos.messages_to_l1.len()));
    for messages in snos.messages_to_l1 {
        snos_vec.push(messages.to_bytes_be());
    }

    // Processing Messages to L2
    snos_vec.push(usize_to_bytes(snos.messages_to_l2.len()));
    for messages in snos.messages_to_l2 {
        snos_vec.push(messages.to_bytes_be());
    }

    // Processing Contract Changes
    snos_vec.push(usize_to_bytes(snos.contracts.len()));
    for contract in snos.contracts {
        snos_vec.extend(convert_contract_changes_into_vec(contract));
    }

    // Processing Class Changes
    snos_vec.extend(convert_class_changes_into_vec(snos.classes, snos.full_output));

    snos_vec
}

fn convert_contract_changes_into_vec(contract_changes: ContractChanges) -> Vec<[u8; 32]> {
    let mut result = Vec::new();

    result.push(contract_changes.addr.to_bytes_be());

    // Calculate the bound (2^64)
    let bound = Felt252::from(18446744073709551616u128);

    // Calculate was_class_updated
    let was_class_updated = if contract_changes.class_hash.is_some() { Felt252::ONE } else { Felt252::ZERO };

    // Pack the values:
    // new_value = (was_class_updated * bound + new_state_nonce)
    // value = new_value * bound + n_actual_updates
    let new_value = was_class_updated * bound + contract_changes.nonce;
    let n_actual_updates = Felt252::from(contract_changes.storage_changes.len());
    let packed_value = new_value * bound + n_actual_updates;

    result.push(packed_value.to_bytes_be());

    if let Some(class_hash) = contract_changes.class_hash {
        result.push(class_hash.to_bytes_be());
    }

    // Sort the keys to ensure consistent ordering
    let mut storage_entries: Vec<_> = contract_changes.storage_changes.iter().collect();
    storage_entries.sort_by_key(|&(k, _)| k);

    for (key, value) in storage_entries {
        result.push(key.to_bytes_be());
        result.push(value.to_bytes_be());
    }

    result
}

fn convert_class_changes_into_vec(changes: HashMap<Felt252, Felt252>, full_output: Felt252) -> Vec<[u8; 32]> {
    let mut result = Vec::new();

    result.push(Felt252::from(changes.len()).to_bytes_be());

    // Add all changes in sorted order for deterministic output
    let mut sorted_changes: Vec<_> = changes.iter().collect();
    sorted_changes.sort_by_key(|&(k, _)| k);

    for (class_hash, compiled_class_hash) in sorted_changes {
        // Add class_hash
        result.push(class_hash.to_bytes_be());

        // If full_output is true, add a dummy value
        // This matches the Cairo code's behavior where it reads and discards a value
        if full_output == Felt252::ONE {
            result.push(Felt252::ZERO.to_bytes_be()); // or another appropriate dummy value
        }

        // Add compiled_class_hash
        result.push(compiled_class_hash.to_bytes_be());
    }

    result
}

fn usize_to_bytes(n: usize) -> [u8; 32] {
    let mut bytes = [0u8; 32];
    bytes[..8].copy_from_slice(&n.to_le_bytes());
    bytes
}<|MERGE_RESOLUTION|>--- conflicted
+++ resolved
@@ -9,7 +9,9 @@
 use chrono::{SubsecRound, Utc};
 use color_eyre::eyre::eyre;
 use settlement_client_interface::SettlementVerificationStatus;
+use starknet::core::types::Felt;
 use starknet_os::io::output::{ContractChanges, StarknetOsOutput};
+use swiftness_proof_parser::{parse, StarkProof};
 use thiserror::Error;
 use uuid::Uuid;
 
@@ -18,20 +20,15 @@
     JOB_PROCESS_ATTEMPT_METADATA_KEY,
 };
 use super::{JobError, OtherError};
-<<<<<<< HEAD
-use crate::config::Config;
-use crate::constants::{ON_CHAIN_DATA_FILE_NAME, PROGRAM_OUTPUT_FILE_NAME, SNOS_OUTPUT_FILE_NAME, PROOF_FILE_NAME, PROOF_PART2_FILE_NAME};
-=======
 use crate::config::{self, Config};
-use crate::constants::{PROGRAM_OUTPUT_FILE_NAME, SNOS_OUTPUT_FILE_NAME};
->>>>>>> 3a41cb75
+use crate::constants::{
+    ON_CHAIN_DATA_FILE_NAME, PROGRAM_OUTPUT_FILE_NAME, PROOF_FILE_NAME, PROOF_PART2_FILE_NAME, SNOS_OUTPUT_FILE_NAME,
+};
 use crate::jobs::constants::JOB_METADATA_STATE_UPDATE_BLOCKS_TO_SETTLE_KEY;
 use crate::jobs::snos_job::fact_info::OnChainData;
 use crate::jobs::state_update_job::utils::fetch_blob_data_for_block;
 use crate::jobs::types::{JobItem, JobStatus, JobType, JobVerificationStatus};
 use crate::jobs::Job;
-use swiftness_proof_parser::{parse, StarkProof};
-use starknet::core::types::Felt;
 
 #[derive(Error, Debug, PartialEq)]
 pub enum StateUpdateError {
@@ -338,46 +335,43 @@
 
         let last_tx_hash_executed = if snos.use_kzg_da == Felt252::ZERO {
             let proof_key = format!("{block_no}/{PROOF_FILE_NAME}");
-        // tracing::debug!(job_id = %job.internal_id, %proof_key, "Fetching snos proof file");
-        
-        let proof_file = config.storage().get_data(&proof_key).await.map_err(|e| {
-            // tracing::error!(job_id = %job.internal_id, error = %e, "Failed to fetch proof file");
-            JobError::Other(OtherError(e))
-        })?;
-
-        let snos_proof = String::from_utf8(proof_file.to_vec()).map_err(|e| {
-            // tracing::error!(job_id = %job.internal_id, error = %e, "Failed to parse proof file as UTF-8");
-            JobError::Other(OtherError(eyre!("{}", e)))
-        })?;
-
-        let parsed_snos_proof: StarkProof = parse(snos_proof.clone())
-            .map_err(|e| {
+            // tracing::debug!(job_id = %job.internal_id, %proof_key, "Fetching snos proof file");
+
+            let proof_file = config.storage().get_data(&proof_key).await.map_err(|e| {
+                // tracing::error!(job_id = %job.internal_id, error = %e, "Failed to fetch proof file");
+                JobError::Other(OtherError(e))
+            })?;
+
+            let snos_proof = String::from_utf8(proof_file.to_vec()).map_err(|e| {
                 // tracing::error!(job_id = %job.internal_id, error = %e, "Failed to parse proof file as UTF-8");
                 JobError::Other(OtherError(eyre!("{}", e)))
             })?;
 
-            let proof_key = format!("{block_no}/{PROOF_PART2_FILE_NAME}");
-        // tracing::debug!(job_id = %job.internal_id, %proof_key, "Fetching 2nd proof file");
-        
-        let proof_file = config.storage().get_data(&proof_key).await.map_err(|e| {
-            // tracing::error!(job_id = %job.internal_id, error = %e, "Failed to fetch 2nd proof file");
-            JobError::Other(OtherError(e))
-        })?;
-
-        let second_proof = String::from_utf8(proof_file.to_vec()).map_err(|e| {
-            // tracing::error!(job_id = %job.internal_id, error = %e, "Failed to parse proof file as UTF-8");
-            JobError::Other(OtherError(eyre!("{}", e)))
-        })?;
-
-        let parsed_bridge_proof: StarkProof = parse(second_proof.clone())
-            .map_err(|e| {
+            let parsed_snos_proof: StarkProof = parse(snos_proof.clone()).map_err(|e| {
                 // tracing::error!(job_id = %job.internal_id, error = %e, "Failed to parse proof file as UTF-8");
                 JobError::Other(OtherError(eyre!("{}", e)))
             })?;
 
+            let proof_key = format!("{block_no}/{PROOF_PART2_FILE_NAME}");
+            // tracing::debug!(job_id = %job.internal_id, %proof_key, "Fetching 2nd proof file");
+
+            let proof_file = config.storage().get_data(&proof_key).await.map_err(|e| {
+                // tracing::error!(job_id = %job.internal_id, error = %e, "Failed to fetch 2nd proof file");
+                JobError::Other(OtherError(e))
+            })?;
+
+            let second_proof = String::from_utf8(proof_file.to_vec()).map_err(|e| {
+                // tracing::error!(job_id = %job.internal_id, error = %e, "Failed to parse proof file as UTF-8");
+                JobError::Other(OtherError(eyre!("{}", e)))
+            })?;
+
+            let parsed_bridge_proof: StarkProof = parse(second_proof.clone()).map_err(|e| {
+                // tracing::error!(job_id = %job.internal_id, error = %e, "Failed to parse proof file as UTF-8");
+                JobError::Other(OtherError(eyre!("{}", e)))
+            })?;
+
             let snos_output = vec_felt_to_vec_bytes32(calculate_output(parsed_snos_proof));
             let program_output = vec_felt_to_vec_bytes32(calculate_output(parsed_bridge_proof));
-
 
             // let program_output = self.fetch_program_output_for_block(block_no, config.clone()).await;
             let onchain_data = self.fetch_onchain_data_for_block(block_no, config.clone()).await;
@@ -422,16 +416,12 @@
         })
     }
 
-<<<<<<< HEAD
     /// Retrieves the Program output for the corresponding block.
-    async fn fetch_program_output_for_block(&self, block_number: u64, config: Arc<Config>) -> Vec<[u8; 32]> {
-=======
     async fn fetch_program_output_for_block(
         &self,
         block_number: u64,
         config: Arc<Config>,
     ) -> Result<Vec<[u8; 32]>, JobError> {
->>>>>>> 3a41cb75
         let storage_client = config.storage();
         let key = block_number.to_string() + "/" + PROGRAM_OUTPUT_FILE_NAME;
 
@@ -464,10 +454,8 @@
     let output_len = output_segment.stop_ptr - output_segment.begin_addr;
     let start = proof.public_input.main_page.len() - output_len as usize;
     let end = proof.public_input.main_page.len();
-    let program_output = proof.public_input.main_page[start..end]
-        .iter()
-        .map(|cell| cell.value.clone())
-        .collect::<Vec<_>>();
+    let program_output =
+        proof.public_input.main_page[start..end].iter().map(|cell| cell.value.clone()).collect::<Vec<_>>();
     let mut felts = vec![];
     for elem in &program_output {
         felts.push(Felt::from_dec_str(&elem.to_string()).unwrap());
