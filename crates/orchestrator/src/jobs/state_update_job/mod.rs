pub mod utils;

use std::collections::HashMap;
use std::sync::Arc;

use ::utils::collections::{has_dup, is_sorted};
use async_trait::async_trait;
use cairo_vm::Felt252;
use chrono::{SubsecRound, Utc};
use color_eyre::eyre::eyre;
use settlement_client_interface::SettlementVerificationStatus;
use starknet_os::io::output::StarknetOsOutput;
use thiserror::Error;
use uuid::Uuid;

use super::constants::{
    JOB_METADATA_STATE_UPDATE_ATTEMPT_PREFIX, JOB_METADATA_STATE_UPDATE_LAST_FAILED_BLOCK_NO,
    JOB_PROCESS_ATTEMPT_METADATA_KEY,
};
use super::{JobError, OtherError};
<<<<<<< HEAD
use crate::config::{config, Config};
=======

use crate::config::Config;
>>>>>>> 05e8acb7
use crate::constants::SNOS_OUTPUT_FILE_NAME;
use crate::jobs::constants::JOB_METADATA_STATE_UPDATE_BLOCKS_TO_SETTLE_KEY;
use crate::jobs::state_update_job::utils::{fetch_blob_data_for_block, fetch_program_data_for_block};
use crate::jobs::types::{JobItem, JobStatus, JobType, JobVerificationStatus};
use crate::jobs::Job;

#[derive(Error, Debug, PartialEq)]
pub enum StateUpdateError {
    #[error("Block numbers list should not be empty.")]
    EmptyBlockNumberList,

    #[error("Could not find current attempt number.")]
    AttemptNumberNotFound,

    #[error("last_failed_block should be a positive number")]
    LastFailedBlockNonPositive,

    #[error("Block numbers to settle must be specified (state update job #{internal_id:?})")]
    UnspecifiedBlockNumber { internal_id: String },

    #[error("Could not find tx hashes metadata for the current attempt")]
    TxnHashMetadataNotFound,

    #[error("Tx {tx_hash:?} should not be pending.")]
    TxnShouldNotBePending { tx_hash: String },

    #[error(
        "Last number in block_numbers array returned as None. Possible Error : Delay in job processing or Failed job \
         execution."
    )]
    LastNumberReturnedError,

    #[error("No block numbers found.")]
    BlockNumberNotFound,

    #[error("Duplicated block numbers.")]
    DuplicateBlockNumbers,

    #[error("Block numbers aren't sorted in increasing order.")]
    UnsortedBlockNumbers,

    #[error("Gap detected between the first block to settle and the last one settled.")]
    GapBetweenFirstAndLastBlock,

    #[error("Block #{block_no:?} - SNOS error, [use_kzg_da] should be either 0 or 1.")]
    UseKZGDaError { block_no: u64 },

    #[error("Other error: {0}")]
    Other(#[from] OtherError),
}

pub struct StateUpdateJob;
#[async_trait]
impl Job for StateUpdateJob {
    async fn create_job(
        &self,
        _config: Arc<Config>,
        internal_id: String,
        metadata: HashMap<String, String>,
    ) -> Result<JobItem, JobError> {
        // Inserting the metadata (If it doesn't exist)
        let mut metadata = metadata.clone();
        if !metadata.contains_key(JOB_PROCESS_ATTEMPT_METADATA_KEY) {
            metadata.insert(JOB_PROCESS_ATTEMPT_METADATA_KEY.to_string(), "0".to_string());
        }

        Ok(JobItem {
            id: Uuid::new_v4(),
            internal_id,
            job_type: JobType::StateTransition,
            status: JobStatus::Created,
            external_id: String::new().into(),
            // metadata must contain the blocks for which state update will be performed
            // we don't do one job per state update as that makes nonce management complicated
            metadata,
            version: 0,
            created_at: Utc::now().round_subsecs(0),
            updated_at: Utc::now().round_subsecs(0),
        })
    }

    async fn process_job(&self, config: Arc<Config>, job: &mut JobItem) -> Result<String, JobError> {
        let attempt_no = job
            .metadata
            .get(JOB_PROCESS_ATTEMPT_METADATA_KEY)
            .ok_or_else(|| StateUpdateError::AttemptNumberNotFound)?
            .clone();

        // Read the metadata to get the blocks for which state update will be performed.
        // We assume that blocks nbrs are formatted as follow: "2,3,4,5,6".
        let mut block_numbers = self.get_block_numbers_from_metadata(job)?;
        self.validate_block_numbers(config.clone(), &block_numbers).await?;

        // If we had a block state update failing last run, we recover from this block
        if let Some(last_failed_block) = job.metadata.get(JOB_METADATA_STATE_UPDATE_LAST_FAILED_BLOCK_NO) {
            let last_failed_block =
                last_failed_block.parse().map_err(|_| StateUpdateError::LastFailedBlockNonPositive)?;

            block_numbers = block_numbers.into_iter().filter(|&block| block >= last_failed_block).collect::<Vec<u64>>();
        }

        let mut nonce = config.settlement_client().get_nonce().await.map_err(|e| JobError::Other(OtherError(e)))?;

        let mut sent_tx_hashes: Vec<String> = Vec::with_capacity(block_numbers.len());
        for block_no in block_numbers.iter() {
            let snos = self.fetch_snos_for_block(*block_no, config.clone()).await;
            let tx_hash = self.update_state_for_block(config.clone(), *block_no, snos, nonce).await.map_err(|e| {
                job.metadata.insert(JOB_METADATA_STATE_UPDATE_LAST_FAILED_BLOCK_NO.into(), block_no.to_string());

                self.insert_attempts_into_metadata(job, &attempt_no, &sent_tx_hashes);

                StateUpdateError::Other(OtherError(eyre!(
                    "Block #{block_no} - Error occurred during the state update: {e}"
                )))
            })?;
            sent_tx_hashes.push(tx_hash);
            nonce += 1;
        }

        self.insert_attempts_into_metadata(job, &attempt_no, &sent_tx_hashes);

        // external_id returned corresponds to the last block number settled
        let val = block_numbers.last().ok_or_else(|| StateUpdateError::LastNumberReturnedError)?;

        Ok(val.to_string())
    }

    /// Returns the status of the passed job.
    /// Status will be verified if:
    /// 1. the last settlement tx hash is successful,
<<<<<<< HEAD
    /// 2. the expected last settled block from our configuration is indeed the one found in the
    ///    provider.
    async fn verify_job(&self, config: &Config, job: &mut JobItem) -> Result<JobVerificationStatus, JobError> {
=======
    /// 2. the expected last settled block from our configuration is indeed the one found in the provider.
    async fn verify_job(&self, config: Arc<Config>, job: &mut JobItem) -> Result<JobVerificationStatus, JobError> {
>>>>>>> 05e8acb7
        let attempt_no = job
            .metadata
            .get(JOB_PROCESS_ATTEMPT_METADATA_KEY)
            .ok_or_else(|| StateUpdateError::AttemptNumberNotFound)?;

        // We are doing attempt_no - 1 because the attempt number is increased in the
        // global process job function and the transaction hash is stored with attempt
        // number : 0
        let metadata_tx_hashes = job
            .metadata
            .get(&format!("{}{}", JOB_METADATA_STATE_UPDATE_ATTEMPT_PREFIX, attempt_no.parse::<u32>().unwrap() - 1))
            .ok_or_else(|| StateUpdateError::TxnHashMetadataNotFound)?
            .clone()
            .replace(' ', "");

        let tx_hashes: Vec<&str> = metadata_tx_hashes.split(',').collect();
        let block_numbers = self.get_block_numbers_from_metadata(job)?;
        let settlement_client = config.settlement_client();

        for (tx_hash, block_no) in tx_hashes.iter().zip(block_numbers.iter()) {
            let tx_inclusion_status =
                settlement_client.verify_tx_inclusion(tx_hash).await.map_err(|e| JobError::Other(OtherError(e)))?;
            match tx_inclusion_status {
                SettlementVerificationStatus::Rejected(_) => {
                    job.metadata.insert(JOB_METADATA_STATE_UPDATE_LAST_FAILED_BLOCK_NO.into(), block_no.to_string());
                    return Ok(tx_inclusion_status.into());
                }
                // If the tx is still pending, we wait for it to be finalized and check again the status.
                SettlementVerificationStatus::Pending => {
                    settlement_client
                        .wait_for_tx_finality(tx_hash)
                        .await
                        .map_err(|e| JobError::Other(OtherError(e)))?;
                    let new_status = settlement_client
                        .verify_tx_inclusion(tx_hash)
                        .await
                        .map_err(|e| JobError::Other(OtherError(e)))?;
                    match new_status {
                        SettlementVerificationStatus::Rejected(_) => {
                            job.metadata
                                .insert(JOB_METADATA_STATE_UPDATE_LAST_FAILED_BLOCK_NO.into(), block_no.to_string());
                            return Ok(new_status.into());
                        }
                        SettlementVerificationStatus::Pending => {
                            Err(StateUpdateError::TxnShouldNotBePending { tx_hash: tx_hash.to_string() })?
                        }
                        SettlementVerificationStatus::Verified => {}
                    }
                }
                SettlementVerificationStatus::Verified => {}
            }
        }
        // verify that the last settled block is indeed the one we expect to be
        let expected_last_block_number = block_numbers.last().ok_or_else(|| StateUpdateError::EmptyBlockNumberList)?;

        let out_last_block_number =
            settlement_client.get_last_settled_block().await.map_err(|e| JobError::Other(OtherError(e)))?;
        let block_status = if out_last_block_number == *expected_last_block_number {
            SettlementVerificationStatus::Verified
        } else {
            SettlementVerificationStatus::Rejected(format!(
                "Last settle bock expected was {} but found {}",
                expected_last_block_number, out_last_block_number
            ))
        };
        Ok(block_status.into())
    }

    fn max_process_attempts(&self) -> u64 {
        1
    }

    fn max_verification_attempts(&self) -> u64 {
        10
    }

    fn verification_polling_delay_seconds(&self) -> u64 {
        60
    }
}

impl StateUpdateJob {
    /// Read the metadata and parse the block numbers
    fn get_block_numbers_from_metadata(&self, job: &JobItem) -> Result<Vec<u64>, JobError> {
        let blocks_to_settle = job
            .metadata
            .get(JOB_METADATA_STATE_UPDATE_BLOCKS_TO_SETTLE_KEY)
            .ok_or_else(|| StateUpdateError::UnspecifiedBlockNumber { internal_id: job.internal_id.clone() })?;

        self.parse_block_numbers(blocks_to_settle)
    }

    /// Parse a list of blocks comma separated
    fn parse_block_numbers(&self, blocks_to_settle: &str) -> Result<Vec<u64>, JobError> {
        let sanitized_blocks = blocks_to_settle.replace(' ', "");
        let block_numbers: Vec<u64> = sanitized_blocks
            .split(',')
            .map(|block_no| block_no.parse::<u64>())
            .collect::<Result<Vec<u64>, _>>()
            .map_err(|e| eyre!("Block numbers to settle list is not correctly formatted: {e}"))
            .map_err(|e| JobError::Other(OtherError(e)))?;
        Ok(block_numbers)
    }

    /// Validate that the list of block numbers to process is valid.
    async fn validate_block_numbers(&self, config: Arc<Config>, block_numbers: &[u64]) -> Result<(), JobError> {
        if block_numbers.is_empty() {
            Err(StateUpdateError::BlockNumberNotFound)?;
        }
        if has_dup(block_numbers) {
            Err(StateUpdateError::DuplicateBlockNumbers)?;
        }
        if !is_sorted(block_numbers) {
            Err(StateUpdateError::UnsortedBlockNumbers)?;
        }
        // Check for gap between the last settled block and the first block to settle
        let last_settled_block: u64 =
            config.settlement_client().get_last_settled_block().await.map_err(|e| JobError::Other(OtherError(e)))?;
        if last_settled_block + 1 != block_numbers[0] {
            Err(StateUpdateError::GapBetweenFirstAndLastBlock)?;
        }
        Ok(())
    }

    /// Update the state for the corresponding block using the settlement layer.
    async fn update_state_for_block(
        &self,
        config: Arc<Config>,
        block_no: u64,
        snos: StarknetOsOutput,
        nonce: u64,
    ) -> Result<String, JobError> {
        let settlement_client = config.settlement_client();
        let last_tx_hash_executed = if snos.use_kzg_da == Felt252::ZERO {
            unimplemented!("update_state_for_block not implemented as of now for calldata DA.")
        } else if snos.use_kzg_da == Felt252::ONE {
            let blob_data = fetch_blob_data_for_block(block_no, config.clone())
                .await
                .map_err(|e| JobError::Other(OtherError(e)))?;

            let program_output = fetch_program_data_for_block(block_no, config.clone())
                .await
                .map_err(|e| JobError::Other(OtherError(e)))?;
            // TODO :
            // Fetching nonce before the transaction is run
            // Sending update_state transaction from the settlement client
            settlement_client
                .update_state_with_blobs(program_output, blob_data, nonce)
                .await
                .map_err(|e| JobError::Other(OtherError(e)))?
        } else {
            Err(StateUpdateError::UseKZGDaError { block_no })?
        };
        Ok(last_tx_hash_executed)
    }

    /// Retrieves the SNOS output for the corresponding block.
    async fn fetch_snos_for_block(&self, block_no: u64, config: Arc<Config>) -> StarknetOsOutput {
        let storage_client = config.storage();
        let key = block_no.to_string() + "/" + SNOS_OUTPUT_FILE_NAME;
        let snos_output_bytes = storage_client.get_data(&key).await.expect("Unable to fetch snos output for block");
        serde_json::from_slice(snos_output_bytes.iter().as_slice())
            .expect("Unable to convert the data into snos output")
    }

    /// Insert the tx hashes into the the metadata for the attempt number - will be used later by
    /// verify_job to make sure that all tx are successful.
    fn insert_attempts_into_metadata(&self, job: &mut JobItem, attempt_no: &str, tx_hashes: &[String]) {
        let new_attempt_metadata_key = format!("{}{}", JOB_METADATA_STATE_UPDATE_ATTEMPT_PREFIX, attempt_no);
        job.metadata.insert(new_attempt_metadata_key, tx_hashes.join(","));
    }
}<|MERGE_RESOLUTION|>--- conflicted
+++ resolved
@@ -18,12 +18,7 @@
     JOB_PROCESS_ATTEMPT_METADATA_KEY,
 };
 use super::{JobError, OtherError};
-<<<<<<< HEAD
-use crate::config::{config, Config};
-=======
-
 use crate::config::Config;
->>>>>>> 05e8acb7
 use crate::constants::SNOS_OUTPUT_FILE_NAME;
 use crate::jobs::constants::JOB_METADATA_STATE_UPDATE_BLOCKS_TO_SETTLE_KEY;
 use crate::jobs::state_update_job::utils::{fetch_blob_data_for_block, fetch_program_data_for_block};
@@ -154,14 +149,9 @@
     /// Returns the status of the passed job.
     /// Status will be verified if:
     /// 1. the last settlement tx hash is successful,
-<<<<<<< HEAD
     /// 2. the expected last settled block from our configuration is indeed the one found in the
     ///    provider.
-    async fn verify_job(&self, config: &Config, job: &mut JobItem) -> Result<JobVerificationStatus, JobError> {
-=======
-    /// 2. the expected last settled block from our configuration is indeed the one found in the provider.
     async fn verify_job(&self, config: Arc<Config>, job: &mut JobItem) -> Result<JobVerificationStatus, JobError> {
->>>>>>> 05e8acb7
         let attempt_no = job
             .metadata
             .get(JOB_PROCESS_ATTEMPT_METADATA_KEY)
