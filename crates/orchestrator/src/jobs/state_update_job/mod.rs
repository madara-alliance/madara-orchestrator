--- conflicted
+++ resolved
@@ -16,17 +16,11 @@
 
 use super::{JobError, OtherError};
 use crate::config::Config;
-<<<<<<< HEAD
 use crate::jobs::metadata::{JobMetadata, JobSpecificMetadata, StateUpdateMetadata};
 use crate::jobs::state_update_job::utils::{
     fetch_blob_data_for_block, fetch_program_output_for_block, fetch_snos_for_block,
 };
-=======
-use crate::constants::{PROGRAM_OUTPUT_FILE_NAME, SNOS_OUTPUT_FILE_NAME};
-use crate::helpers;
-use crate::jobs::constants::JOB_METADATA_STATE_UPDATE_BLOCKS_TO_SETTLE_KEY;
-use crate::jobs::state_update_job::utils::fetch_blob_data_for_block;
->>>>>>> 640fa531
+
 use crate::jobs::types::{JobItem, JobStatus, JobType, JobVerificationStatus};
 use crate::jobs::Job;
 
@@ -166,15 +160,7 @@
         let program_output_paths = state_metadata.program_output_paths.clone();
         let blob_data_paths = state_metadata.blob_data_paths.clone();
 
-<<<<<<< HEAD
         let mut nonce = config.settlement_client().get_nonce().await.map_err(|e| JobError::Other(OtherError(e)))?;
-=======
-        let mut sent_tx_hashes: Vec<String> = Vec::with_capacity(block_numbers.len());
-        for block_no in block_numbers.iter() {
-            sleep(Duration::from_secs(20)).await;
-            let nonce = config.settlement_client().get_nonce().await.map_err(|e| JobError::Other(OtherError(e)))?;
-            tracing::debug!(job_id = %job.internal_id, block_no = %block_no, "Processing block");
->>>>>>> 640fa531
 
         let mut sent_tx_hashes: Vec<String> = Vec::with_capacity(filtered_indices.len());
 
@@ -186,9 +172,7 @@
             let blob_data = fetch_blob_data_for_block(i, config.clone(), &blob_data_paths).await?;
             let txn_hash = match self
                 .update_state_for_block(config.clone(), block_no, snos, nonce, program_output, blob_data)
-                .await
-<<<<<<< HEAD
-            {
+                .await{
                 Ok(hash) => hash,
                 Err(e) => {
                     tracing::error!(job_id = %job.internal_id, block_no = %block_no, error = %e, "Error updating state for block");
@@ -206,16 +190,6 @@
             state_metadata.tx_hashes = sent_tx_hashes.clone();
             job.metadata.specific = JobSpecificMetadata::StateUpdate(state_metadata.clone());
             nonce += 1;
-=======
-                .map_err(|e| {
-                    tracing::error!(job_id = %job.internal_id, block_no = %block_no, nonce = &nonce, error = %e, "Error updating state for block");
-                    job.metadata.insert(JOB_METADATA_STATE_UPDATE_LAST_FAILED_BLOCK_NO.into(), block_no.to_string());
-                    self.insert_attempts_into_metadata(job, &attempt_no, &sent_tx_hashes);
-                    OtherError(eyre!("Block #{block_no} - Error occurred during the state update: {e}"));
-                })
-                .unwrap();
-            sent_tx_hashes.push(txn_hash);
->>>>>>> 640fa531
         }
 
         let val = state_metadata.blocks_to_settle.last().ok_or_else(|| StateUpdateError::LastNumberReturnedError)?;
