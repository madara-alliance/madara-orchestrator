pub mod utils;

use std::collections::HashMap;
use std::sync::Arc;

use ::utils::collections::{has_dup, is_sorted};
use ::utils::settings::env::EnvSettingsProvider;
use ::utils::settings::Settings;
use async_trait::async_trait;
use cairo_vm::Felt252;
use chrono::{SubsecRound, Utc};
use color_eyre::eyre::eyre;
use serde::Deserialize;
use serde_json::json;
use settlement_client_interface::SettlementVerificationStatus;
use starknet::core::types::BlockId;
use starknet::core::types::MaybePendingStateUpdate::{PendingUpdate, Update};
use starknet::providers::Provider;
use starknet_os::io::output::StarknetOsOutput;
use thiserror::Error;
use uuid::Uuid;

use super::constants::{
    JOB_METADATA_STATE_UPDATE_ATTEMPT_PREFIX, JOB_METADATA_STATE_UPDATE_LAST_FAILED_BLOCK_NO,
    JOB_PROCESS_ATTEMPT_METADATA_KEY,
};
use super::{JobError, OtherError};
use crate::config::Config;
use crate::constants::{PROGRAM_OUTPUT_FILE_NAME, SNOS_OUTPUT_FILE_NAME};
use crate::jobs::constants::JOB_METADATA_STATE_UPDATE_BLOCKS_TO_SETTLE_KEY;
use crate::jobs::snos_job::SNOS_FAILED_JOB_TAG;
use crate::jobs::state_update_job::utils::fetch_blob_data_for_block;
use crate::jobs::types::{JobItem, JobStatus, JobType, JobVerificationStatus};
use crate::jobs::Job;

#[derive(Error, Debug, PartialEq)]
pub enum StateUpdateError {
    #[error("Block numbers list should not be empty.")]
    EmptyBlockNumberList,

    #[error("Could not find current attempt number.")]
    AttemptNumberNotFound,

    #[error("last_failed_block should be a positive number")]
    LastFailedBlockNonPositive,

    #[error("Block numbers to settle must be specified (state update job #{internal_id:?})")]
    UnspecifiedBlockNumber { internal_id: String },

    #[error("Could not find tx hashes metadata for the current attempt")]
    TxnHashMetadataNotFound,

    #[error("Tx {tx_hash:?} should not be pending.")]
    TxnShouldNotBePending { tx_hash: String },

    #[error(
        "Last number in block_numbers array returned as None. Possible Error : Delay in job processing or Failed job \
         execution."
    )]
    LastNumberReturnedError,

    #[error("No block numbers found.")]
    BlockNumberNotFound,

    #[error("Duplicated block numbers.")]
    DuplicateBlockNumbers,

    #[error("Block numbers aren't sorted in increasing order.")]
    UnsortedBlockNumbers,

    #[error("Gap detected between the first block to settle and the last one settled.")]
    GapBetweenFirstAndLastBlock,

    #[error("Block #{block_no:?} - SNOS error, [use_kzg_da] should be either 0 or 1.")]
    UseKZGDaError { block_no: u64 },

    #[error("Other error: {0}")]
    Other(#[from] OtherError),
}

#[derive(Deserialize)]
pub struct UpdateStateApiResponse {
    pub msg: String,
    pub txn_hash: String,
}

pub struct StateUpdateJob;
#[async_trait]
impl Job for StateUpdateJob {
    #[tracing::instrument(fields(category = "state_update"), skip(self, _config, metadata), ret, err)]
    async fn create_job(
        &self,
        _config: Arc<Config>,
        internal_id: String,
        metadata: HashMap<String, String>,
    ) -> Result<JobItem, JobError> {
        tracing::info!(log_type = "starting", category = "state_update", function_type = "create_job",  block_no = %internal_id, "State update job creation started.");
        // Inserting the metadata (If it doesn't exist)
        let mut metadata = metadata.clone();
        if !metadata.contains_key(JOB_PROCESS_ATTEMPT_METADATA_KEY) {
            tracing::debug!(job_id = %internal_id, "Inserting initial process attempt metadata");
            metadata.insert(JOB_PROCESS_ATTEMPT_METADATA_KEY.to_string(), "0".to_string());
        }

        let job_item = JobItem {
            id: Uuid::new_v4(),
            internal_id: internal_id.clone(),
            job_type: JobType::StateTransition,
            status: JobStatus::Created,
            external_id: String::new().into(),
            // metadata must contain the blocks for which state update will be performed
            // we don't do one job per state update as that makes nonce management complicated
            metadata,
            version: 0,
            created_at: Utc::now().round_subsecs(0),
            updated_at: Utc::now().round_subsecs(0),
        };
        tracing::info!(log_type = "completed", category = "state_update", function_type = "create_job",  block_no = %internal_id, "State update job created.");
        Ok(job_item)
    }

    #[tracing::instrument(fields(category = "state_update"), skip(self, config), ret, err)]
    async fn process_job(&self, config: Arc<Config>, job: &mut JobItem) -> Result<String, JobError> {
        let internal_id = job.internal_id.clone();
        tracing::info!(log_type = "starting", category = "state_update", function_type = "process_job", job_id = %job.id,  block_no = %internal_id, "State update job processing started.");
        let attempt_no = job
            .metadata
            .get(JOB_PROCESS_ATTEMPT_METADATA_KEY)
            .ok_or_else(|| StateUpdateError::AttemptNumberNotFound)?
            .clone();

        // Read the metadata to get the blocks for which state update will be performed.
        // We assume that blocks nbrs are formatted as follow: "2,3,4,5,6".
        let mut block_numbers = self.get_block_numbers_from_metadata(job)?;
        self.validate_block_numbers(config.clone(), &block_numbers).await?;

        if let Some(last_failed_block) = job.metadata.get(JOB_METADATA_STATE_UPDATE_LAST_FAILED_BLOCK_NO) {
            let last_failed_block =
                last_failed_block.parse().map_err(|_| StateUpdateError::LastFailedBlockNonPositive)?;
            block_numbers = block_numbers.into_iter().filter(|&block| block >= last_failed_block).collect::<Vec<u64>>();
        }

        let mut nonce = config.settlement_client().get_nonce().await.map_err(|e| JobError::Other(OtherError(e)))?;
        let mut sent_tx_hashes: Vec<String> = Vec::with_capacity(block_numbers.len());
        for block_no in block_numbers.iter() {
<<<<<<< HEAD
            let job_item = config
                .database()
                .get_job_by_internal_id_and_type(&block_no.to_string(), &JobType::DataSubmission)
                .await
                .unwrap();

            // TODO : remove unwrap()
            // If block has failed snos job then just call to the service and update the state.
            let txn_hash = if job_item.unwrap().metadata.contains_key(SNOS_FAILED_JOB_TAG) {
                let txn_hash = Self::call_to_service_snos_failure(config.clone(), block_no.clone()).await.unwrap();
                txn_hash
            } else {
                let snos = self.fetch_snos_for_block(*block_no, config.clone()).await;
                let txn_hash = self
                    .update_state_for_block(config.clone(), *block_no, snos, nonce)
                    .await
                    .map_err(|e| {
                        job.metadata
                            .insert(JOB_METADATA_STATE_UPDATE_LAST_FAILED_BLOCK_NO.into(), block_no.to_string());
                        self.insert_attempts_into_metadata(job, &attempt_no, &sent_tx_hashes);
                        StateUpdateError::Other(OtherError(eyre!(
                            "Block #{block_no} - Error occurred during the state update: {e}"
                        )));
                    })
                    .unwrap();
                txn_hash
            };

            sent_tx_hashes.push(txn_hash);
=======
            tracing::debug!(job_id = %job.internal_id, block_no = %block_no, "Processing block");
            let snos = self.fetch_snos_for_block(*block_no, config.clone()).await;
            let tx_hash = self.update_state_for_block(config.clone(), *block_no, snos, nonce).await.map_err(|e| {
                tracing::error!(job_id = %job.internal_id, block_no = %block_no, error = %e, "Error updating state for block");
                job.metadata.insert(JOB_METADATA_STATE_UPDATE_LAST_FAILED_BLOCK_NO.into(), block_no.to_string());
                self.insert_attempts_into_metadata(job, &attempt_no, &sent_tx_hashes);
                StateUpdateError::Other(OtherError(eyre!(
                    "Block #{block_no} - Error occurred during the state update: {e}"
                )))
            })?;
            sent_tx_hashes.push(tx_hash);
>>>>>>> 5fb2de6c
            nonce += 1;
        }

        self.insert_attempts_into_metadata(job, &attempt_no, &sent_tx_hashes);

        let val = block_numbers.last().ok_or_else(|| StateUpdateError::LastNumberReturnedError)?;
        tracing::info!(log_type = "completed", category = "state_update", function_type = "process_job", job_id = %job.id,  block_no = %internal_id, last_settled_block = %val, "State update job processed successfully.");

        Ok(val.to_string())
    }

    /// Returns the status of the passed job.
    /// Status will be verified if:
    /// 1. the last settlement tx hash is successful,
    /// 2. the expected last settled block from our configuration is indeed the one found in the
    ///    provider.
    #[tracing::instrument(fields(category = "state_update"), skip(self, config), ret, err)]
    async fn verify_job(&self, config: Arc<Config>, job: &mut JobItem) -> Result<JobVerificationStatus, JobError> {
        let internal_id = job.internal_id.clone();
        tracing::info!(log_type = "starting", category = "state_update", function_type = "verify_job", job_id = %job.id,  block_no = %internal_id, "State update job verification started.");
        let attempt_no = job
            .metadata
            .get(JOB_PROCESS_ATTEMPT_METADATA_KEY)
            .ok_or_else(|| StateUpdateError::AttemptNumberNotFound)?;
        tracing::debug!(job_id = %job.internal_id, attempt_no = %attempt_no, "Retrieved attempt number");

        // We are doing attempt_no - 1 because the attempt number is increased in the
        // global process job function and the transaction hash is stored with attempt
        // number : 0
        let metadata_tx_hashes = job
            .metadata
            .get(&format!(
                "{}{}",
                JOB_METADATA_STATE_UPDATE_ATTEMPT_PREFIX,
                attempt_no.parse::<u32>().map_err(|e| JobError::Other(OtherError(eyre!(e))))? - 1
            ))
            .ok_or_else(|| StateUpdateError::TxnHashMetadataNotFound)?
            .clone()
            .replace(' ', "");

        let tx_hashes: Vec<&str> = metadata_tx_hashes.split(',').collect();
        let block_numbers = self.get_block_numbers_from_metadata(job)?;
        tracing::debug!(job_id = %job.internal_id, "Retrieved block numbers from metadata");
        let settlement_client = config.settlement_client();

        for (tx_hash, block_no) in tx_hashes.iter().zip(block_numbers.iter()) {
            tracing::trace!(job_id = %job.internal_id, tx_hash = %tx_hash, block_no = %block_no, "Verifying transaction inclusion");
            let tx_inclusion_status =
                settlement_client.verify_tx_inclusion(tx_hash).await.map_err(|e| JobError::Other(OtherError(e)))?;
            match tx_inclusion_status {
                SettlementVerificationStatus::Rejected(_) => {
                    tracing::warn!(job_id = %job.internal_id, tx_hash = %tx_hash, block_no = %block_no, "Transaction rejected");
                    job.metadata.insert(JOB_METADATA_STATE_UPDATE_LAST_FAILED_BLOCK_NO.into(), block_no.to_string());
                    return Ok(tx_inclusion_status.into());
                }
                // If the tx is still pending, we wait for it to be finalized and check again the status.
                SettlementVerificationStatus::Pending => {
                    tracing::debug!(job_id = %job.internal_id, tx_hash = %tx_hash, "Transaction pending, waiting for finality");
                    settlement_client
                        .wait_for_tx_finality(tx_hash)
                        .await
                        .map_err(|e| JobError::Other(OtherError(e)))?;
                    let new_status = settlement_client
                        .verify_tx_inclusion(tx_hash)
                        .await
                        .map_err(|e| JobError::Other(OtherError(e)))?;
                    match new_status {
                        SettlementVerificationStatus::Rejected(_) => {
                            tracing::warn!(job_id = %job.internal_id, tx_hash = %tx_hash, block_no = %block_no, "Transaction rejected after finality");
                            job.metadata
                                .insert(JOB_METADATA_STATE_UPDATE_LAST_FAILED_BLOCK_NO.into(), block_no.to_string());
                            return Ok(new_status.into());
                        }
                        SettlementVerificationStatus::Pending => {
                            tracing::error!(job_id = %job.internal_id, tx_hash = %tx_hash, "Transaction still pending after finality check");
                            Err(StateUpdateError::TxnShouldNotBePending { tx_hash: tx_hash.to_string() })?
                        }
                        SettlementVerificationStatus::Verified => {
                            tracing::debug!(job_id = %job.internal_id, tx_hash = %tx_hash, "Transaction verified after finality");
                        }
                    }
                }
                SettlementVerificationStatus::Verified => {
                    tracing::debug!(job_id = %job.internal_id, tx_hash = %tx_hash, "Transaction verified");
                }
            }
        }
        // verify that the last settled block is indeed the one we expect to be
        let expected_last_block_number = block_numbers.last().ok_or_else(|| StateUpdateError::EmptyBlockNumberList)?;

        let out_last_block_number =
            settlement_client.get_last_settled_block().await.map_err(|e| JobError::Other(OtherError(e)))?;
        let block_status = if out_last_block_number == *expected_last_block_number {
            tracing::info!(log_type = "completed", category = "state_update", function_type = "verify_job", job_id = %job.id,  block_no = %internal_id, last_settled_block = %out_last_block_number, "Last settled block verified.");
            SettlementVerificationStatus::Verified
        } else {
            tracing::warn!(log_type = "failed/rejected", category = "state_update", function_type = "verify_job", job_id = %job.id,  block_no = %internal_id, expected = %expected_last_block_number, actual = %out_last_block_number, "Last settled block mismatch.");
            SettlementVerificationStatus::Rejected(format!(
                "Last settle bock expected was {} but found {}",
                expected_last_block_number, out_last_block_number
            ))
        };
        Ok(block_status.into())
    }

    fn max_process_attempts(&self) -> u64 {
        1
    }

    fn max_verification_attempts(&self) -> u64 {
        10
    }

    fn verification_polling_delay_seconds(&self) -> u64 {
        60
    }
}

impl StateUpdateJob {
    /// Read the metadata and parse the block numbers
    fn get_block_numbers_from_metadata(&self, job: &JobItem) -> Result<Vec<u64>, JobError> {
        let blocks_to_settle = job
            .metadata
            .get(JOB_METADATA_STATE_UPDATE_BLOCKS_TO_SETTLE_KEY)
            .ok_or_else(|| StateUpdateError::UnspecifiedBlockNumber { internal_id: job.internal_id.clone() })?;

        self.parse_block_numbers(blocks_to_settle)
    }

    /// Parse a list of blocks comma separated
    fn parse_block_numbers(&self, blocks_to_settle: &str) -> Result<Vec<u64>, JobError> {
        let sanitized_blocks = blocks_to_settle.replace(' ', "");
        let block_numbers: Vec<u64> = sanitized_blocks
            .split(',')
            .map(|block_no| block_no.parse::<u64>())
            .collect::<Result<Vec<u64>, _>>()
            .map_err(|e| eyre!("Block numbers to settle list is not correctly formatted: {e}"))
            .map_err(|e| JobError::Other(OtherError(e)))?;
        Ok(block_numbers)
    }

    /// Validate that the list of block numbers to process is valid.
    async fn validate_block_numbers(&self, config: Arc<Config>, block_numbers: &[u64]) -> Result<(), JobError> {
        if block_numbers.is_empty() {
            Err(StateUpdateError::BlockNumberNotFound)?;
        }
        if has_dup(block_numbers) {
            Err(StateUpdateError::DuplicateBlockNumbers)?;
        }
        if !is_sorted(block_numbers) {
            Err(StateUpdateError::UnsortedBlockNumbers)?;
        }
        // Check for gap between the last settled block and the first block to settle
        let last_settled_block: u64 =
            config.settlement_client().get_last_settled_block().await.map_err(|e| JobError::Other(OtherError(e)))?;
        if last_settled_block + 1 != block_numbers[0] {
            Err(StateUpdateError::GapBetweenFirstAndLastBlock)?;
        }
        Ok(())
    }

    /// Update the state for the corresponding block using the settlement layer.
    async fn update_state_for_block(
        &self,
        config: Arc<Config>,
        block_no: u64,
        snos: StarknetOsOutput,
        nonce: u64,
    ) -> Result<String, JobError> {
        let settlement_client = config.settlement_client();
        let last_tx_hash_executed = if snos.use_kzg_da == Felt252::ZERO {
            unimplemented!("update_state_for_block not implemented as of now for calldata DA.")
        } else if snos.use_kzg_da == Felt252::ONE {
            let blob_data = fetch_blob_data_for_block(block_no, config.clone())
                .await
                .map_err(|e| JobError::Other(OtherError(e)))?;

            println!(">>>> blob_data: {:?}", blob_data.len());

            let program_output = self.fetch_program_output_for_block(block_no, config.clone()).await;

            println!(">>>> program_output: {:?}", program_output);
            // TODO :
            // Fetching nonce before the transaction is run
            // Sending update_state transaction from the settlement client
            settlement_client
                .update_state_with_blobs(program_output, blob_data, nonce)
                .await
                .map_err(|e| JobError::Other(OtherError(e)))?
        } else {
            Err(StateUpdateError::UseKZGDaError { block_no })?
        };
        Ok(last_tx_hash_executed)
    }

    /// Retrieves the SNOS output for the corresponding block.
    async fn fetch_snos_for_block(&self, block_no: u64, config: Arc<Config>) -> StarknetOsOutput {
        let storage_client = config.storage();
        let key = block_no.to_string() + "/" + SNOS_OUTPUT_FILE_NAME;
        let snos_output_bytes = storage_client.get_data(&key).await.expect("Unable to fetch snos output for block");
        serde_json::from_slice(snos_output_bytes.iter().as_slice())
            .expect("Unable to convert the data into snos output")
    }

    async fn fetch_program_output_for_block(&self, block_number: u64, config: Arc<Config>) -> Vec<[u8; 32]> {
        let storage_client = config.storage();
        let key = block_number.to_string() + "/" + PROGRAM_OUTPUT_FILE_NAME;
        let program_output = storage_client.get_data(&key).await.expect("Unable to fetch snos output for block");
        let decode_data: Vec<[u8; 32]> =
            bincode::deserialize(&program_output).expect("Unable to decode the fetched data from storage provider.");
        decode_data
    }

    /// Insert the tx hashes into the the metadata for the attempt number - will be used later by
    /// verify_job to make sure that all tx are successful.
    fn insert_attempts_into_metadata(&self, job: &mut JobItem, attempt_no: &str, tx_hashes: &[String]) {
        let new_attempt_metadata_key = format!("{}{}", JOB_METADATA_STATE_UPDATE_ATTEMPT_PREFIX, attempt_no);
        job.metadata.insert(new_attempt_metadata_key, tx_hashes.join(","));
    }

    async fn call_to_service_snos_failure(config: Arc<Config>, block_number: u64) -> color_eyre::Result<String> {
        // getting the block updates from rpc
        let starknet_client = config.starknet_client();
        let block_state_update = starknet_client.get_state_update(BlockId::Number(block_number)).await?;
        let settings_provider = EnvSettingsProvider {};

        match block_state_update {
            Update(val) => {
                // calling to service
                let client = reqwest::Client::new();
                let body = json!({
                    "block_no": block_number,
                    "block_hash": val.block_hash,
                    "global_root" : val.new_root
                });

                let sharp_url = settings_provider.get_settings_or_panic("SHARP_URL");
                let response = client.post(sharp_url + "/txn/update-state").json(&body).send().await?;
                let response_json: UpdateStateApiResponse = response.json().await?;

                Ok(response_json.txn_hash)
            }
            PendingUpdate(_) => {
                panic!("State update not found for block : {:?}", block_number);
            }
        }
    }
}<|MERGE_RESOLUTION|>--- conflicted
+++ resolved
@@ -143,37 +143,6 @@
         let mut nonce = config.settlement_client().get_nonce().await.map_err(|e| JobError::Other(OtherError(e)))?;
         let mut sent_tx_hashes: Vec<String> = Vec::with_capacity(block_numbers.len());
         for block_no in block_numbers.iter() {
-<<<<<<< HEAD
-            let job_item = config
-                .database()
-                .get_job_by_internal_id_and_type(&block_no.to_string(), &JobType::DataSubmission)
-                .await
-                .unwrap();
-
-            // TODO : remove unwrap()
-            // If block has failed snos job then just call to the service and update the state.
-            let txn_hash = if job_item.unwrap().metadata.contains_key(SNOS_FAILED_JOB_TAG) {
-                let txn_hash = Self::call_to_service_snos_failure(config.clone(), block_no.clone()).await.unwrap();
-                txn_hash
-            } else {
-                let snos = self.fetch_snos_for_block(*block_no, config.clone()).await;
-                let txn_hash = self
-                    .update_state_for_block(config.clone(), *block_no, snos, nonce)
-                    .await
-                    .map_err(|e| {
-                        job.metadata
-                            .insert(JOB_METADATA_STATE_UPDATE_LAST_FAILED_BLOCK_NO.into(), block_no.to_string());
-                        self.insert_attempts_into_metadata(job, &attempt_no, &sent_tx_hashes);
-                        StateUpdateError::Other(OtherError(eyre!(
-                            "Block #{block_no} - Error occurred during the state update: {e}"
-                        )));
-                    })
-                    .unwrap();
-                txn_hash
-            };
-
-            sent_tx_hashes.push(txn_hash);
-=======
             tracing::debug!(job_id = %job.internal_id, block_no = %block_no, "Processing block");
             let snos = self.fetch_snos_for_block(*block_no, config.clone()).await;
             let tx_hash = self.update_state_for_block(config.clone(), *block_no, snos, nonce).await.map_err(|e| {
@@ -185,7 +154,6 @@
                 )))
             })?;
             sent_tx_hashes.push(tx_hash);
->>>>>>> 5fb2de6c
             nonce += 1;
         }
 
