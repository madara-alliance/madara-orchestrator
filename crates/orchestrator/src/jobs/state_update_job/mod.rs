--- conflicted
+++ resolved
@@ -151,13 +151,9 @@
     /// Returns the status of the passed job.
     /// Status will be verified if:
     /// 1. the last settlement tx hash is successful,
-<<<<<<< HEAD
     /// 2. the expected last settled block from our configuration is indeed the one found in the
     ///    provider.
-=======
-    /// 2. the expected last settled block from our configuration is indeed the one found in the provider.
     #[tracing::instrument(fields(category = "state_update"), skip(self, config))]
->>>>>>> 7b854537
     async fn verify_job(&self, config: Arc<Config>, job: &mut JobItem) -> Result<JobVerificationStatus, JobError> {
         let attempt_no = job
             .metadata
