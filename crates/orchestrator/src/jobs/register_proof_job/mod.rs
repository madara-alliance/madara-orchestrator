use std::collections::HashMap;
use std::sync::Arc;

use async_trait::async_trait;
use chrono::{SubsecRound, Utc};
use color_eyre::Result;
use uuid::Uuid;
<<<<<<< HEAD
use color_eyre::eyre::{eyre, WrapErr};
use std::fs::File;
use std::io::Write;
use crate::config::Config;
use prover_client_interface::{Task, TaskStatus};
=======

use super::JobError;
use crate::config::{self, Config};
>>>>>>> 3a41cb75
use crate::jobs::types::{JobItem, JobStatus, JobType, JobVerificationStatus};
use crate::constants::{PROOF_PART2_FILE_NAME, PROOF_FILE_NAME};
use crate::jobs::constants::JOB_METADATA_SNOS_FACT;
use super::{Job, JobError, OtherError};
use swiftness_proof_parser::{parse, StarkProof};

pub struct RegisterProofJob;

#[async_trait]
impl Job for RegisterProofJob {
    #[tracing::instrument(fields(category = "proof_registry"), skip(self, _config, metadata), ret, err)]
    async fn create_job(
        &self,
        _config: Arc<Config>,
        internal_id: String,
        metadata: HashMap<String, String>,
    ) -> Result<JobItem, JobError> {
        tracing::info!(log_type = "starting", category = "proof_registry", function_type = "create_job",  block_no = %internal_id, "Proof registration job creation started.");
        let job_item = JobItem {
            id: Uuid::new_v4(),
            internal_id: internal_id.clone(),
            job_type: JobType::ProofRegistration,
            status: JobStatus::Created,
            external_id: String::new().into(),
            // metadata must contain the blocks that have been included inside this proof
            // this will allow state update jobs to be created for each block
            metadata,
            version: 0,
            created_at: Utc::now().round_subsecs(0),
            updated_at: Utc::now().round_subsecs(0),
        };
        tracing::info!(log_type = "completed", category = "proof_registry", function_type = "create_job",  block_no = %internal_id,  "Proof registration job created.");
        Ok(job_item)
    }

    #[tracing::instrument(fields(category = "proof_registry"), skip(self, config), ret, err)]
    async fn process_job(&self, config: Arc<Config>, job: &mut JobItem) -> Result<String, JobError> {
        let internal_id = job.internal_id.clone();
        tracing::info!(
            log_type = "starting",
            category = "proof_registry",
            function_type = "process_job",
            job_id = ?job.id,
            block_no = %internal_id,
            "Proof registration job processing started."
        );

        // Get proof from storage
        let proof_key = format!("{internal_id}/{PROOF_FILE_NAME}");
        tracing::debug!(job_id = %job.internal_id, %proof_key, "Fetching proof file");
        
        let proof_file = config.storage().get_data(&proof_key).await.map_err(|e| {
            tracing::error!(job_id = %job.internal_id, error = %e, "Failed to fetch proof file");
            JobError::Other(OtherError(e))
        })?;

        let proof = String::from_utf8(proof_file.to_vec()).map_err(|e| {
            tracing::error!(job_id = %job.internal_id, error = %e, "Failed to parse proof file as UTF-8");
            JobError::Other(OtherError(eyre!("{}", e)))
        })?;

        let _: StarkProof = parse(proof.clone())
            .map_err(|e| {
                tracing::error!(job_id = %job.internal_id, error = %e, "Failed to parse proof file as UTF-8");
                JobError::Other(OtherError(eyre!("{}", e)))
            })?;
        
        // save the proof to a file
        let mut file = File::create("proof2.json").unwrap();
        file.write_all(proof.as_bytes()).unwrap();

        // Format proof for submission
        let formatted_proof = format!("{{\n\t\"proof\": {}\n}}", proof);
        
        let task_id = job.internal_id.clone();

        // Submit proof for L2 verification
        let external_id = config
            .prover_client()
            .submit_l2_query(&task_id, &formatted_proof)
            .await
            .wrap_err("Prover Client Error".to_string())
            .map_err(|e| {
                tracing::error!(job_id = %job.internal_id, error = %e, "Failed to submit proof for L2 verification");
                JobError::Other(OtherError(e))
            })?;

        tracing::info!(
            log_type = "completed",
            category = "proof_registry",
            function_type = "process_job",
            job_id = ?job.id,
            block_no = %internal_id,
            %external_id,
            "Proof registration job processed successfully."
        );
        Ok(external_id)
    }

    #[tracing::instrument(fields(category = "proof_registry"), skip(self, config), ret, err)]
    async fn verify_job(&self, config: Arc<Config>, job: &mut JobItem) -> Result<JobVerificationStatus, JobError> {
        let internal_id = job.internal_id.clone();
        tracing::info!(
            log_type = "starting", 
            category = "proof_registry", 
            function_type = "verify_job", 
            job_id = ?job.id,  
            block_no = %internal_id, 
            "Proof registration job verification started."
        );

        let task_id: String = job
            .external_id
            .unwrap_string()
            .map_err(|e| {
                tracing::error!(job_id = %job.internal_id, error = %e, "Failed to unwrap external_id");
                JobError::Other(OtherError(e))
            })?
            .into();

        let fact = job.metadata.get(JOB_METADATA_SNOS_FACT).ok_or_else(|| {
            tracing::error!(job_id = %job.internal_id, "Fact not available in job metadata");
            OtherError(eyre!("Fact not available in job"))
        })?;

        tracing::debug!(job_id = %job.internal_id, %task_id, "Getting task status from prover client");
        let task_status = config
            .prover_client()
            .get_task_status(&task_id, fact)
            .await
            .wrap_err("Prover Client Error".to_string())
            .map_err(|e| {
                tracing::error!(job_id = %job.internal_id, error = %e, "Failed to get task status from prover client");
                JobError::Other(OtherError(e))
            })?;

        match task_status {
            TaskStatus::Processing => {
                tracing::info!(
                    log_type = "pending", 
                    category = "proof_registry", 
                    function_type = "verify_job", 
                    job_id = ?job.id,  
                    block_no = %internal_id,   
                    "Proof registration job verification pending."
                );
                Ok(JobVerificationStatus::Pending)
            }
            TaskStatus::Succeeded => {
                // TODO: call isValid on the contract over here to cross-verify whether the proof was registered on
                // chain or not
                let fetched_proof = config.prover_client().get_proof(&task_id, fact).await
                .wrap_err("Prover Client Error".to_string())
                .map_err(|e| {
                    tracing::error!(job_id = %job.internal_id, error = %e, "Failed to get task status from prover client");
                    JobError::Other(OtherError(e))
                })?;

                let proof_key = format!("{internal_id}/{PROOF_PART2_FILE_NAME}");
                config.storage().put_data(bytes::Bytes::from(fetched_proof.into_bytes()), &proof_key).await.map_err(|e| {
                    tracing::error!(job_id = %job.internal_id, error = %e, "Failed to store proof in S3");
                    JobError::Other(OtherError(e))
                })?;
                tracing::info!(
                    log_type = "completed", 
                    category = "proof_registry", 
                    function_type = "verify_job", 
                    job_id = ?job.id,  
                    block_no = %internal_id,     
                    "Proof registration job verification completed."
                );
                Ok(JobVerificationStatus::Verified)
            }
            TaskStatus::Failed(err) => {
                tracing::info!(
                    log_type = "failed", 
                    category = "proof_registry", 
                    function_type = "verify_job", 
                    job_id = ?job.id,  
                    block_no = %internal_id,     
                    "Proof registration job verification failed."
                );
                Ok(JobVerificationStatus::Rejected(format!(
                    "Proof registration job #{} failed with error: {}",
                    job.internal_id, err
                )))
            }
        }
    }

    fn max_process_attempts(&self) -> u64 {
        2
    }

    fn max_verification_attempts(&self) -> u64 {
        300
    }

    fn verification_polling_delay_seconds(&self) -> u64 {
        300
    }

    fn job_processing_lock(
        &self,
        _config: Arc<Config>,
    ) -> std::option::Option<std::sync::Arc<config::JobProcessingState>> {
        None
    }
}<|MERGE_RESOLUTION|>--- conflicted
+++ resolved
@@ -1,26 +1,21 @@
 use std::collections::HashMap;
+use std::fs::File;
+use std::io::Write;
 use std::sync::Arc;
 
 use async_trait::async_trait;
 use chrono::{SubsecRound, Utc};
+use color_eyre::eyre::{eyre, WrapErr};
 use color_eyre::Result;
+use prover_client_interface::{Task, TaskStatus};
+use swiftness_proof_parser::{parse, StarkProof};
 use uuid::Uuid;
-<<<<<<< HEAD
-use color_eyre::eyre::{eyre, WrapErr};
-use std::fs::File;
-use std::io::Write;
-use crate::config::Config;
-use prover_client_interface::{Task, TaskStatus};
-=======
-
-use super::JobError;
+
+use super::{Job, JobError, OtherError};
 use crate::config::{self, Config};
->>>>>>> 3a41cb75
+use crate::constants::{PROOF_FILE_NAME, PROOF_PART2_FILE_NAME};
+use crate::jobs::constants::JOB_METADATA_SNOS_FACT;
 use crate::jobs::types::{JobItem, JobStatus, JobType, JobVerificationStatus};
-use crate::constants::{PROOF_PART2_FILE_NAME, PROOF_FILE_NAME};
-use crate::jobs::constants::JOB_METADATA_SNOS_FACT;
-use super::{Job, JobError, OtherError};
-use swiftness_proof_parser::{parse, StarkProof};
 
 pub struct RegisterProofJob;
 
@@ -66,7 +61,7 @@
         // Get proof from storage
         let proof_key = format!("{internal_id}/{PROOF_FILE_NAME}");
         tracing::debug!(job_id = %job.internal_id, %proof_key, "Fetching proof file");
-        
+
         let proof_file = config.storage().get_data(&proof_key).await.map_err(|e| {
             tracing::error!(job_id = %job.internal_id, error = %e, "Failed to fetch proof file");
             JobError::Other(OtherError(e))
@@ -77,19 +72,18 @@
             JobError::Other(OtherError(eyre!("{}", e)))
         })?;
 
-        let _: StarkProof = parse(proof.clone())
-            .map_err(|e| {
-                tracing::error!(job_id = %job.internal_id, error = %e, "Failed to parse proof file as UTF-8");
-                JobError::Other(OtherError(eyre!("{}", e)))
-            })?;
-        
+        let _: StarkProof = parse(proof.clone()).map_err(|e| {
+            tracing::error!(job_id = %job.internal_id, error = %e, "Failed to parse proof file as UTF-8");
+            JobError::Other(OtherError(eyre!("{}", e)))
+        })?;
+
         // save the proof to a file
         let mut file = File::create("proof2.json").unwrap();
         file.write_all(proof.as_bytes()).unwrap();
 
         // Format proof for submission
         let formatted_proof = format!("{{\n\t\"proof\": {}\n}}", proof);
-        
+
         let task_id = job.internal_id.clone();
 
         // Submit proof for L2 verification
@@ -119,11 +113,11 @@
     async fn verify_job(&self, config: Arc<Config>, job: &mut JobItem) -> Result<JobVerificationStatus, JobError> {
         let internal_id = job.internal_id.clone();
         tracing::info!(
-            log_type = "starting", 
-            category = "proof_registry", 
-            function_type = "verify_job", 
-            job_id = ?job.id,  
-            block_no = %internal_id, 
+            log_type = "starting",
+            category = "proof_registry",
+            function_type = "verify_job",
+            job_id = ?job.id,
+            block_no = %internal_id,
             "Proof registration job verification started."
         );
 
@@ -155,11 +149,11 @@
         match task_status {
             TaskStatus::Processing => {
                 tracing::info!(
-                    log_type = "pending", 
-                    category = "proof_registry", 
-                    function_type = "verify_job", 
-                    job_id = ?job.id,  
-                    block_no = %internal_id,   
+                    log_type = "pending",
+                    category = "proof_registry",
+                    function_type = "verify_job",
+                    job_id = ?job.id,
+                    block_no = %internal_id,
                     "Proof registration job verification pending."
                 );
                 Ok(JobVerificationStatus::Pending)
@@ -175,27 +169,29 @@
                 })?;
 
                 let proof_key = format!("{internal_id}/{PROOF_PART2_FILE_NAME}");
-                config.storage().put_data(bytes::Bytes::from(fetched_proof.into_bytes()), &proof_key).await.map_err(|e| {
-                    tracing::error!(job_id = %job.internal_id, error = %e, "Failed to store proof in S3");
-                    JobError::Other(OtherError(e))
-                })?;
+                config.storage().put_data(bytes::Bytes::from(fetched_proof.into_bytes()), &proof_key).await.map_err(
+                    |e| {
+                        tracing::error!(job_id = %job.internal_id, error = %e, "Failed to store proof in S3");
+                        JobError::Other(OtherError(e))
+                    },
+                )?;
                 tracing::info!(
-                    log_type = "completed", 
-                    category = "proof_registry", 
-                    function_type = "verify_job", 
-                    job_id = ?job.id,  
-                    block_no = %internal_id,     
+                    log_type = "completed",
+                    category = "proof_registry",
+                    function_type = "verify_job",
+                    job_id = ?job.id,
+                    block_no = %internal_id,
                     "Proof registration job verification completed."
                 );
                 Ok(JobVerificationStatus::Verified)
             }
             TaskStatus::Failed(err) => {
                 tracing::info!(
-                    log_type = "failed", 
-                    category = "proof_registry", 
-                    function_type = "verify_job", 
-                    job_id = ?job.id,  
-                    block_no = %internal_id,     
+                    log_type = "failed",
+                    category = "proof_registry",
+                    function_type = "verify_job",
+                    job_id = ?job.id,
+                    block_no = %internal_id,
                     "Proof registration job verification failed."
                 );
                 Ok(JobVerificationStatus::Rejected(format!(
