use std::collections::HashMap;
use std::fmt;
use std::sync::Arc;
use std::time::Duration;

use async_trait::async_trait;
use color_eyre::eyre::{eyre, Context};
use conversion::parse_string;
use da_job::DaError;
use mockall::automock;
use mockall_double::double;
use opentelemetry::KeyValue;
use proving_job::ProvingError;
use snos_job::error::FactError;
use snos_job::SnosError;
use state_update_job::StateUpdateError;
use types::JobItemUpdates;
use uuid::Uuid;

use crate::config::Config;
use crate::jobs::constants::{JOB_PROCESS_ATTEMPT_METADATA_KEY, JOB_VERIFICATION_ATTEMPT_METADATA_KEY};
#[double]
use crate::jobs::job_handler_factory::factory;
use crate::jobs::types::{JobItem, JobStatus, JobType, JobVerificationStatus};
use crate::metrics::ORCHESTRATOR_METRICS;
use crate::queue::job_queue::{add_job_to_process_queue, add_job_to_verification_queue, ConsumptionError};

pub mod constants;
pub mod conversion;
pub mod da_job;
pub mod job_handler_factory;
pub mod proving_job;
pub mod register_proof_job;
pub mod snos_job;
pub mod state_update_job;
pub mod types;
use thiserror::Error;

#[derive(Error, Debug, PartialEq)]
pub enum JobError {
    #[error("Job already exists for internal_id {internal_id:?} and job_type {job_type:?}. Skipping!")]
    JobAlreadyExists { internal_id: String, job_type: JobType },

    #[error("Invalid status {id:?} for job with id {job_status:?}. Cannot process.")]
    InvalidStatus { id: Uuid, job_status: JobStatus },

    #[error("Failed to find job with id {id:?}")]
    JobNotFound { id: Uuid },

    #[error("Incrementing key {} in metadata would exceed u64::MAX", key)]
    KeyOutOfBounds { key: String },

    #[error("DA Error: {0}")]
    DaJobError(#[from] DaError),

    #[error("Proving Error: {0}")]
    ProvingJobError(#[from] ProvingError),

    #[error("Proving Error: {0}")]
    StateUpdateJobError(#[from] StateUpdateError),

    #[error("Snos Error: {0}")]
    SnosJobError(#[from] SnosError),

    #[error("Queue Handling Error: {0}")]
    ConsumptionError(#[from] ConsumptionError),

    #[error("Fact Error: {0}")]
    FactError(#[from] FactError),

    #[error("Other error: {0}")]
    Other(#[from] OtherError),
}

// ====================================================
/// Wrapper Type for Other(<>) job type
#[derive(Debug)]
pub struct OtherError(color_eyre::eyre::Error);

impl fmt::Display for OtherError {
    fn fmt(&self, f: &mut fmt::Formatter<'_>) -> fmt::Result {
        self.0.fmt(f)
    }
}

impl std::error::Error for OtherError {}

impl PartialEq for OtherError {
    fn eq(&self, _other: &Self) -> bool {
        false
    }
}

impl From<color_eyre::eyre::Error> for OtherError {
    fn from(err: color_eyre::eyre::Error) -> Self {
        OtherError(err)
    }
}

impl From<String> for OtherError {
    fn from(error_string: String) -> Self {
        OtherError(eyre!(error_string))
    }
}
// ====================================================

/// Job Trait
///
/// The Job trait is used to define the methods that a job
/// should implement to be used as a job for the orchestrator. The orchestrator automatically
/// handles queueing and processing of jobs as long as they implement the trait.
#[automock]
#[async_trait]
pub trait Job: Send + Sync {
    /// Should build a new job item and return it
    async fn create_job(
        &self,
        config: Arc<Config>,
        internal_id: String,
        metadata: HashMap<String, String>,
    ) -> Result<JobItem, JobError>;
    /// Should process the job and return the external_id which can be used to
    /// track the status of the job. For example, a DA job will submit the state diff
    /// to the DA layer and return the txn hash.
    async fn process_job(&self, config: Arc<Config>, job: &mut JobItem) -> Result<String, JobError>;
    /// Should verify the job and return the status of the verification. For example,
    /// a DA job will verify the inclusion of the state diff in the DA layer and return
    /// the status of the verification.
    async fn verify_job(&self, config: Arc<Config>, job: &mut JobItem) -> Result<JobVerificationStatus, JobError>;
    /// Should return the maximum number of attempts to process the job. A new attempt is made
    /// every time the verification returns `JobVerificationStatus::Rejected`
    fn max_process_attempts(&self) -> u64;
    /// Should return the maximum number of attempts to verify the job. A new attempt is made
    /// every few seconds depending on the result `verification_polling_delay_seconds`
    fn max_verification_attempts(&self) -> u64;
    /// Should return the number of seconds to wait before polling for verification
    fn verification_polling_delay_seconds(&self) -> u64;
}

/// Creates the job in the DB in the created state and adds it to the process queue
#[tracing::instrument(fields(category = "general"), skip(config), ret, err)]
pub async fn create_job(
    job_type: JobType,
    internal_id: String,
    metadata: HashMap<String, String>,
    config: Arc<Config>,
) -> Result<(), JobError> {
    tracing::info!(log_type = "starting", category = "general", function_type = "create_job", job_type = ?job_type, block_no = %internal_id, "General create job started for block");

    tracing::debug!(
        job_type = ?job_type,
        internal_id = %internal_id,
        metadata = ?metadata,
        "Job creation details"
    );
    let existing_job = config
        .database()
        .get_job_by_internal_id_and_type(internal_id.as_str(), &job_type)
        .await
        .map_err(|e| JobError::Other(OtherError(e)))?;

    if existing_job.is_some() {
        return Err(JobError::JobAlreadyExists { internal_id, job_type });
    }

    let job_handler = factory::get_job_handler(&job_type).await;
    let job_item = job_handler.create_job(config.clone(), internal_id.clone(), metadata).await?;
    config.database().create_job(job_item.clone()).await.map_err(|e| JobError::Other(OtherError(e)))?;

    add_job_to_process_queue(job_item.id, config.clone()).await.map_err(|e| JobError::Other(OtherError(e)))?;

    let attributes = [
        KeyValue::new("job_type", format!("{:?}", job_type)),
        KeyValue::new("type", "create_job"),
        KeyValue::new("job", format!("{:?}", job_item)),
    ];

<<<<<<< HEAD
    ORCHESTRATOR_METRICS.block_gauge.record(parse_string(internal_id)?, &attributes);
=======
    ORCHESTRATOR_METRICS.block_gauge.record(internal_id.parse::<f64>().unwrap(), &attributes);
    tracing::info!(log_type = "completed", category = "general", function_type = "create_job", block_no = %internal_id, "General create job completed for block");
>>>>>>> 1c090fb0
    Ok(())
}

/// Processes the job, increments the process attempt count and updates the status of the job in the
/// DB. It then adds the job to the verification queue.
#[tracing::instrument(skip(config), fields(category = "general", job, job_type, internal_id), ret, err)]
pub async fn process_job(id: Uuid, config: Arc<Config>) -> Result<(), JobError> {
    let mut job = get_job(id, config.clone()).await?;
    let internal_id = job.internal_id.clone();
    tracing::info!(log_type = "starting", category = "general", function_type = "process_job", block_no = %internal_id, "General process job started for block");

    tracing::Span::current().record("job", format!("{:?}", job.clone()));
    tracing::Span::current().record("job_type", format!("{:?}", job.job_type.clone()));
    tracing::Span::current().record("internal_id", job.internal_id.clone());

    tracing::debug!(job_id = ?id, status = ?job.status, "Current job status");
    match job.status {
        // we only want to process jobs that are in the created or verification failed state.
        // verification failed state means that the previous processing failed and we want to retry
        JobStatus::Created | JobStatus::VerificationFailed => {
            tracing::info!(job_id = ?id, status = ?job.status, "Job status is Created or VerificationFailed, proceeding with processing");
        }
        _ => {
            tracing::warn!(job_id = ?id, status = ?job.status, "Job status is Invalid. Cannot process.");
            return Err(JobError::InvalidStatus { id, job_status: job.status });
        }
    }
    // this updates the version of the job. this ensures that if another thread was about to process
    // the same job, it would fail to update the job in the database because the version would be
    // outdated
    tracing::debug!(job_id = ?id, "Updating job status to LockedForProcessing");
    config
        .database()
        .update_job(&job, JobItemUpdates::new().update_status(JobStatus::LockedForProcessing).build())
        .await
        .map_err(|e| {
            tracing::error!(job_id = ?id, error = ?e, "Failed to update job status");
            JobError::Other(OtherError(e))
        })?;

    tracing::debug!(job_id = ?id, job_type = ?job.job_type, "Getting job handler");
    let job_handler = factory::get_job_handler(&job.job_type).await;
    let external_id = job_handler.process_job(config.clone(), &mut job).await?;
    tracing::debug!(job_id = ?id, "Incrementing process attempt count in metadata");
    let metadata = increment_key_in_metadata(&job.metadata, JOB_PROCESS_ATTEMPT_METADATA_KEY)?;

    let mut job_cloned = job.clone();
    job_cloned.version += 1;

    // Fetching the job again because update status above will update the job version
    tracing::debug!(job_id = ?id, "Updating job status to PendingVerification");
    config
        .database()
        .update_job(
            &job_cloned,
            JobItemUpdates::new()
                .update_status(JobStatus::PendingVerification)
                .update_metadata(metadata)
                .update_external_id(external_id.into())
                .build(),
        )
        .await
        .map_err(|e| {
            tracing::error!(job_id = ?id, error = ?e, "Failed to update job status");
            JobError::Other(OtherError(e))
        })?;

    tracing::debug!(job_id = ?id, "Adding job to verification queue");
    add_job_to_verification_queue(
        job.id,
        Duration::from_secs(job_handler.verification_polling_delay_seconds()),
        config.clone(),
    )
    .await
    .map_err(|e| {
        tracing::error!(job_id = ?id, error = ?e, "Failed to add job to verification queue");
        JobError::Other(OtherError(e))
    })?;

    let attributes = [
        KeyValue::new("job_type", format!("{:?}", job.job_type)),
        KeyValue::new("type", "process_job"),
        KeyValue::new("job", format!("{:?}", job)),
    ];

<<<<<<< HEAD
    ORCHESTRATOR_METRICS.block_gauge.record(parse_string(job.internal_id)?, &attributes);
=======
    ORCHESTRATOR_METRICS.block_gauge.record(job.internal_id.parse::<f64>().unwrap(), &attributes);

    tracing::info!(log_type = "completed", category = "general", function_type = "process_job", block_no = %internal_id, "General process job completed for block");
>>>>>>> 1c090fb0
    Ok(())
}

/// Verify Job Function
///
/// Verifies the job and updates the status of the job in the DB. If the verification fails, it
/// retries processing the job if the max attempts have not been exceeded. If the max attempts have
/// been exceeded, it marks the job as timed out. If the verification is still pending, it pushes
/// the job back to the queue.
#[tracing::instrument(
    skip(config),
    fields(category = "general", job, job_type, internal_id, verification_status),
    ret,
    err
)]
pub async fn verify_job(id: Uuid, config: Arc<Config>) -> Result<(), JobError> {
    let mut job = get_job(id, config.clone()).await?;
    let internal_id = job.internal_id.clone();
    tracing::info!(log_type = "starting", category = "general", function_type = "verify_job", block_no = %internal_id, "General verify job started for block");

    tracing::Span::current().record("job", format!("{:?}", job.clone()));
    tracing::Span::current().record("job_type", format!("{:?}", job.job_type.clone()));
    tracing::Span::current().record("internal_id", job.internal_id.clone());

    match job.status {
        JobStatus::PendingVerification => {
            tracing::debug!(job_id = ?id, "Job status is PendingVerification, proceeding with verification");
        }
        _ => {
            tracing::error!(job_id = ?id, status = ?job.status, "Invalid job status for verification");
            return Err(JobError::InvalidStatus { id, job_status: job.status });
        }
    }

    let job_handler = factory::get_job_handler(&job.job_type).await;
    tracing::debug!(job_id = ?id, "Verifying job with handler");
    let verification_status = job_handler.verify_job(config.clone(), &mut job).await?;
    tracing::Span::current().record("verification_status", format!("{:?}", verification_status.clone()));

    match verification_status {
        JobVerificationStatus::Verified => {
            tracing::info!(job_id = ?id, "Job verified successfully");
            config
                .database()
                .update_job(&job, JobItemUpdates::new().update_status(JobStatus::Completed).build())
                .await
                .map_err(|e| {
                    tracing::error!(job_id = ?id, error = ?e, "Failed to update job status to Completed");
                    JobError::Other(OtherError(e))
                })?;
        }
        JobVerificationStatus::Rejected(e) => {
            tracing::warn!(job_id = ?id, error = ?e, "Job verification rejected");
            let mut new_job = job.clone();
            new_job.metadata.insert("error".to_string(), e);
            new_job.status = JobStatus::VerificationFailed;

            config
                .database()
                .update_job(
                    &job,
                    JobItemUpdates::new()
                        .update_status(JobStatus::VerificationFailed)
                        .update_metadata(new_job.metadata)
                        .build(),
                )
                .await
                .map_err(|e| {
                    tracing::error!(job_id = ?id, error = ?e, "Failed to update job status to VerificationFailed");
                    JobError::Other(OtherError(e))
                })?;

            let process_attempts = get_u64_from_metadata(&job.metadata, JOB_PROCESS_ATTEMPT_METADATA_KEY)
                .map_err(|e| JobError::Other(OtherError(e)))?;
            if process_attempts < job_handler.max_process_attempts() {
                tracing::info!(
                    job_id = ?id,
                    attempt = process_attempts + 1,
                    "Verification failed. Retrying job processing"
                );
                add_job_to_process_queue(job.id, config.clone()).await.map_err(|e| JobError::Other(OtherError(e)))?;
                return Ok(());
            } else {
                tracing::warn!(job_id = ?id, "Max process attempts reached. Job will not be retried");
            }
        }
        JobVerificationStatus::Pending => {
            tracing::debug!(job_id = ?id, "Job verification still pending");
            let verify_attempts = get_u64_from_metadata(&job.metadata, JOB_VERIFICATION_ATTEMPT_METADATA_KEY)
                .map_err(|e| JobError::Other(OtherError(e)))?;
            if verify_attempts >= job_handler.max_verification_attempts() {
                tracing::warn!(job_id = ?id, "Max verification attempts reached. Marking job as timed out");
                config
                    .database()
                    .update_job(&job, JobItemUpdates::new().update_status(JobStatus::VerificationTimeout).build())
                    .await
                    .map_err(|e| {
                        tracing::error!(job_id = ?id, error = ?e, "Failed to update job status to VerificationTimeout");
                        JobError::Other(OtherError(e))
                    })?;
                return Ok(());
            }
            let metadata = increment_key_in_metadata(&job.metadata, JOB_VERIFICATION_ATTEMPT_METADATA_KEY)?;

            config.database().update_job(&job, JobItemUpdates::new().update_metadata(metadata).build()).await.map_err(
                |e| {
                    tracing::error!(job_id = ?id, error = ?e, "Failed to update job metadata");
                    JobError::Other(OtherError(e))
                },
            )?;

            tracing::debug!(job_id = ?id, "Adding job back to verification queue");
            add_job_to_verification_queue(
                job.id,
                Duration::from_secs(job_handler.verification_polling_delay_seconds()),
                config.clone(),
            )
            .await
            .map_err(|e| {
                tracing::error!(job_id = ?id, error = ?e, "Failed to add job to verification queue");
                JobError::Other(OtherError(e))
            })?;
        }
    };

    let attributes = [
        KeyValue::new("job_type", format!("{:?}", job.job_type)),
        KeyValue::new("type", "verify_job"),
        KeyValue::new("job", format!("{:?}", job)),
    ];

<<<<<<< HEAD
    ORCHESTRATOR_METRICS.block_gauge.record(parse_string(job.internal_id)?, &attributes);
=======
    ORCHESTRATOR_METRICS.block_gauge.record(job.internal_id.parse::<f64>().unwrap(), &attributes);

    tracing::info!(log_type = "completed", category = "general", function_type = "verify_job", block_no = %internal_id, "General verify job completed for block");
>>>>>>> 1c090fb0
    Ok(())
}

/// Terminates the job and updates the status of the job in the DB.
/// Logs error if the job status `Completed` is existing on DL queue.
#[tracing::instrument(skip(config), fields(job_status, job_type), ret, err)]
pub async fn handle_job_failure(id: Uuid, config: Arc<Config>) -> Result<(), JobError> {
    let job = get_job(id, config.clone()).await?.clone();
    let internal_id = job.internal_id.clone();
    tracing::info!(log_type = "starting", category = "general", function_type = "handle_job_failure", block_no = %internal_id, "General handle job failure started for block");
    let mut metadata = job.metadata.clone();

    tracing::Span::current().record("job_status", format!("{:?}", job.status));
    tracing::Span::current().record("job_type", format!("{:?}", job.job_type));

    tracing::debug!(job_id = ?id, job_status = ?job.status, job_type = ?job.job_type, block_no = %internal_id, "Job details for failure handling for block");

    if job.status == JobStatus::Completed {
        tracing::error!(job_id = ?id, job_status = ?job.status, "Invalid state exists on DL queue");
        return Ok(());
    }
    // We assume that a Failure status will only show up if the message is sent twice from a queue
    // Can return silently because it's already been processed.
    else if job.status == JobStatus::Failed {
        tracing::warn!(job_id = ?id, "Job already marked as failed, skipping processing");
        return Ok(());
    }

    metadata.insert("last_job_status".to_string(), job.status.to_string());

    tracing::debug!(job_id = ?id, "Updating job status to Failed in database");
    match config
        .database()
        .update_job(&job, JobItemUpdates::new().update_status(JobStatus::Failed).update_metadata(metadata).build())
        .await
    {
        Ok(_) => {
            tracing::info!(log_type = "completed", category = "general", function_type = "handle_job_failure", block_no = %internal_id, "General handle job failure completed for block");
            Ok(())
        }
        Err(e) => {
            tracing::error!(log_type = "error", category = "general", function_type = "handle_job_failure",  block_no = %internal_id, error = %e, "General handle job failure failed for block");
            Err(JobError::Other(OtherError(e)))
        }
    }
}

async fn get_job(id: Uuid, config: Arc<Config>) -> Result<JobItem, JobError> {
    let job = config.database().get_job_by_id(id).await.map_err(|e| JobError::Other(OtherError(e)))?;
    match job {
        Some(job) => Ok(job),
        None => Err(JobError::JobNotFound { id }),
    }
}

pub fn increment_key_in_metadata(
    metadata: &HashMap<String, String>,
    key: &str,
) -> Result<HashMap<String, String>, JobError> {
    let mut new_metadata = metadata.clone();
    let attempt = get_u64_from_metadata(metadata, key).map_err(|e| JobError::Other(OtherError(e)))?;
    let incremented_value = attempt.checked_add(1);
    incremented_value.ok_or_else(|| JobError::KeyOutOfBounds { key: key.to_string() })?;
    new_metadata.insert(
        key.to_string(),
        incremented_value.ok_or(JobError::Other(OtherError(eyre!("Overflow while incrementing attempt"))))?.to_string(),
    );
    Ok(new_metadata)
}

fn get_u64_from_metadata(metadata: &HashMap<String, String>, key: &str) -> color_eyre::Result<u64> {
    metadata
        .get(key)
        .unwrap_or(&"0".to_string())
        .parse::<u64>()
        .wrap_err(format!("Failed to parse u64 from metadata key '{}'", key))
}

#[cfg(test)]
mod tests {
    use super::*;

    mod test_increment_key_in_metadata {
        use super::*;

        #[test]
        fn key_does_not_exist() {
            let metadata = HashMap::new();
            let key = "test_key";
            let updated_metadata = increment_key_in_metadata(&metadata, key).unwrap();
            assert_eq!(updated_metadata.get(key), Some(&"1".to_string()));
        }

        #[test]
        fn key_exists_with_numeric_value() {
            let mut metadata = HashMap::new();
            metadata.insert("test_key".to_string(), "41".to_string());
            let key = "test_key";
            let updated_metadata = increment_key_in_metadata(&metadata, key).unwrap();
            assert_eq!(updated_metadata.get(key), Some(&"42".to_string()));
        }

        #[test]
        fn key_exists_with_non_numeric_value() {
            let mut metadata = HashMap::new();
            metadata.insert("test_key".to_string(), "not_a_number".to_string());
            let key = "test_key";
            let result = increment_key_in_metadata(&metadata, key);
            assert!(result.is_err());
        }

        #[test]
        fn key_exists_with_max_u64_value() {
            let mut metadata = HashMap::new();
            metadata.insert("test_key".to_string(), u64::MAX.to_string());
            let key = "test_key";
            let result = increment_key_in_metadata(&metadata, key);
            assert!(result.is_err());
        }
    }

    mod test_get_u64_from_metadata {
        use super::*;

        #[test]
        fn key_exists_with_valid_u64_value() {
            let mut metadata = HashMap::new();
            metadata.insert("key1".to_string(), "12345".to_string());
            let result = get_u64_from_metadata(&metadata, "key1").unwrap();
            assert_eq!(result, 12345);
        }

        #[test]
        fn key_exists_with_invalid_value() {
            let mut metadata = HashMap::new();
            metadata.insert("key2".to_string(), "not_a_number".to_string());
            let result = get_u64_from_metadata(&metadata, "key2");
            assert!(result.is_err());
        }

        #[test]
        fn key_does_not_exist() {
            let metadata = HashMap::<String, String>::new();
            let result = get_u64_from_metadata(&metadata, "key3").unwrap();
            assert_eq!(result, 0);
        }
    }
}<|MERGE_RESOLUTION|>--- conflicted
+++ resolved
@@ -175,12 +175,8 @@
         KeyValue::new("job", format!("{:?}", job_item)),
     ];
 
-<<<<<<< HEAD
     ORCHESTRATOR_METRICS.block_gauge.record(parse_string(internal_id)?, &attributes);
-=======
-    ORCHESTRATOR_METRICS.block_gauge.record(internal_id.parse::<f64>().unwrap(), &attributes);
     tracing::info!(log_type = "completed", category = "general", function_type = "create_job", block_no = %internal_id, "General create job completed for block");
->>>>>>> 1c090fb0
     Ok(())
 }
 
@@ -266,13 +262,8 @@
         KeyValue::new("job", format!("{:?}", job)),
     ];
 
-<<<<<<< HEAD
     ORCHESTRATOR_METRICS.block_gauge.record(parse_string(job.internal_id)?, &attributes);
-=======
-    ORCHESTRATOR_METRICS.block_gauge.record(job.internal_id.parse::<f64>().unwrap(), &attributes);
-
     tracing::info!(log_type = "completed", category = "general", function_type = "process_job", block_no = %internal_id, "General process job completed for block");
->>>>>>> 1c090fb0
     Ok(())
 }
 
@@ -404,13 +395,8 @@
         KeyValue::new("job", format!("{:?}", job)),
     ];
 
-<<<<<<< HEAD
     ORCHESTRATOR_METRICS.block_gauge.record(parse_string(job.internal_id)?, &attributes);
-=======
-    ORCHESTRATOR_METRICS.block_gauge.record(job.internal_id.parse::<f64>().unwrap(), &attributes);
-
     tracing::info!(log_type = "completed", category = "general", function_type = "verify_job", block_no = %internal_id, "General verify job completed for block");
->>>>>>> 1c090fb0
     Ok(())
 }
 
