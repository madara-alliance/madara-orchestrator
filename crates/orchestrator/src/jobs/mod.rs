--- conflicted
+++ resolved
@@ -694,7 +694,6 @@
         .await
 }
 
-<<<<<<< HEAD
 /// Moves a job to the Failed state with the provided reason
 ///
 /// # Arguments
@@ -709,23 +708,6 @@
 /// * Skips processing if job is already in Failed status
 /// * Records failure reason in job metadata
 /// * Updates metrics for failed jobs
-=======
-fn register_block_gauge(job: &JobItem, attributes: &[KeyValue]) -> Result<(), JobError> {
-    let block_number = if let JobType::StateTransition = job.job_type {
-        parse_string(
-            job.external_id
-                .unwrap_string()
-                .map_err(|e| JobError::Other(OtherError::from(format!("Could not parse string: {e}"))))?,
-        )
-    } else {
-        parse_string(&job.internal_id)
-    }?;
-
-    ORCHESTRATOR_METRICS.block_gauge.record(block_number, attributes);
-    Ok(())
-}
-
->>>>>>> 15b321b4
 async fn move_job_to_failed(job: &JobItem, config: Arc<Config>, reason: String) -> Result<(), JobError> {
     if job.status == JobStatus::Completed {
         tracing::error!(job_id = ?job.id, job_status = ?job.status, "Invalid state exists on DL queue");
@@ -825,6 +807,21 @@
         .wrap_err(format!("Failed to parse u64 from metadata key '{}'", key))
 }
 
+fn register_block_gauge(job: &JobItem, attributes: &[KeyValue]) -> Result<(), JobError> {
+    let block_number = if let JobType::StateTransition = job.job_type {
+        parse_string(
+            job.external_id
+                .unwrap_string()
+                .map_err(|e| JobError::Other(OtherError::from(format!("Could not parse string: {e}"))))?,
+        )
+    } else {
+        parse_string(&job.internal_id)
+    }?;
+
+    ORCHESTRATOR_METRICS.block_gauge.record(block_number, attributes);
+    Ok(())
+}
+
 #[cfg(test)]
 mod tests {
     use super::*;
