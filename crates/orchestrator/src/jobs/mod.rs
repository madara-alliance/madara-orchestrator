--- conflicted
+++ resolved
@@ -3,13 +3,6 @@
 use std::sync::Arc;
 use std::time::Duration;
 
-<<<<<<< HEAD
-=======
-use crate::config::Config;
-use crate::jobs::constants::{JOB_PROCESS_ATTEMPT_METADATA_KEY, JOB_VERIFICATION_ATTEMPT_METADATA_KEY};
-use crate::jobs::types::{JobItem, JobStatus, JobType, JobVerificationStatus};
-use crate::queue::job_queue::{add_job_to_process_queue, add_job_to_verification_queue, ConsumptionError};
->>>>>>> 05e8acb7
 use async_trait::async_trait;
 use color_eyre::eyre::{eyre, Context};
 use da_job::DaError;
@@ -21,7 +14,7 @@
 use tracing::log;
 use uuid::Uuid;
 
-use crate::config::{config, Config};
+use crate::config::Config;
 use crate::jobs::constants::{JOB_PROCESS_ATTEMPT_METADATA_KEY, JOB_VERIFICATION_ATTEMPT_METADATA_KEY};
 #[double]
 use crate::jobs::job_handler_factory::factory;
@@ -208,18 +201,10 @@
 
 /// Verifies the job and updates the status of the job in the DB. If the verification fails, it
 /// retries processing the job if the max attempts have not been exceeded. If the max attempts have
-<<<<<<< HEAD
 /// been exceeded, it marks the job as timed out. If the verification is still pending, it pushes
 /// the job back to the queue.
-pub async fn verify_job(id: Uuid) -> Result<(), JobError> {
-    let config = config().await;
-    let mut job = get_job(id).await?;
-=======
-/// been exceeded, it marks the job as timed out. If the verification is still pending, it pushes the
-/// job back to the queue.
 pub async fn verify_job(id: Uuid, config: Arc<Config>) -> Result<(), JobError> {
     let mut job = get_job(id, config.clone()).await?;
->>>>>>> 05e8acb7
 
     match job.status {
         JobStatus::PendingVerification => {
