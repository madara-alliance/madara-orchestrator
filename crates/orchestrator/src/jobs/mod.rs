--- conflicted
+++ resolved
@@ -3,14 +3,6 @@
 use std::sync::Arc;
 use std::time::Duration;
 
-<<<<<<< HEAD
-=======
-use crate::config::Config;
-use crate::jobs::constants::{JOB_PROCESS_ATTEMPT_METADATA_KEY, JOB_VERIFICATION_ATTEMPT_METADATA_KEY};
-use crate::jobs::types::{JobItem, JobStatus, JobType, JobVerificationStatus};
-use crate::metrics::ORCHESTRATOR_METRICS;
-use crate::queue::job_queue::{add_job_to_process_queue, add_job_to_verification_queue, ConsumptionError};
->>>>>>> 7b854537
 use async_trait::async_trait;
 use color_eyre::eyre::{Context, eyre};
 use da_job::DaError;
@@ -29,6 +21,7 @@
 #[double]
 use crate::jobs::job_handler_factory::factory;
 use crate::jobs::types::{JobItem, JobStatus, JobType, JobVerificationStatus};
+use crate::metrics::ORCHESTRATOR_METRICS;
 use crate::queue::job_queue::{ConsumptionError, add_job_to_process_queue, add_job_to_verification_queue};
 
 pub mod constants;
@@ -241,14 +234,9 @@
 ///
 /// Verifies the job and updates the status of the job in the DB. If the verification fails, it
 /// retries processing the job if the max attempts have not been exceeded. If the max attempts have
-<<<<<<< HEAD
 /// been exceeded, it marks the job as timed out. If the verification is still pending, it pushes
 /// the job back to the queue.
-=======
-/// been exceeded, it marks the job as timed out. If the verification is still pending, it pushes the
-/// job back to the queue.
 #[tracing::instrument(skip(config), fields(category = "general", job, job_type, internal_id, verification_status))]
->>>>>>> 7b854537
 pub async fn verify_job(id: Uuid, config: Arc<Config>) -> Result<(), JobError> {
     let mut job = get_job(id, config.clone()).await?;
 
