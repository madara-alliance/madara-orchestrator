--- conflicted
+++ resolved
@@ -165,11 +165,7 @@
 
     // this is technically a redundant check, we've another check inside `create_job`
     if existing_job.is_some() {
-<<<<<<< HEAD
-        log::warn!("Job already exists for internal_id {internal_id:?} and job_type {job_type:?}. Skipping!");
-=======
         tracing::warn!("{}", JobError::JobAlreadyExists { internal_id, job_type });
->>>>>>> 4d61e3a0
         return Ok(());
     }
 
