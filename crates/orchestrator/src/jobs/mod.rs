use std::collections::HashMap;
use std::time::Duration;

use crate::config::{config, Config};
use crate::jobs::constants::{JOB_PROCESS_ATTEMPT_METADATA_KEY, JOB_VERIFICATION_ATTEMPT_METADATA_KEY};
use crate::jobs::types::{JobItem, JobStatus, JobType, JobVerificationStatus};
use crate::queue::job_queue::{add_job_to_process_queue, add_job_to_verification_queue, ConsumptionError};
use async_trait::async_trait;
use color_eyre::eyre::Context;
use da_job::DaError;
use mockall::automock;
use mockall_double::double;
use proving_job::ProvingError;
use state_update_job::StateUpdateError;
use tracing::log;
use uuid::Uuid;

#[double]
use crate::jobs::job_handler_factory::factory;

pub mod constants;
pub mod da_job;
pub mod job_handler_factory;
pub mod proving_job;
pub mod register_proof_job;
pub mod snos_job;
pub mod state_update_job;
pub mod types;
use thiserror::Error;

#[derive(Error, Debug)]
pub enum JobError {
    #[error("Job already exists for internal_id {internal_id:?} and job_type {job_type:?}. Skipping!")]
    JobAlreadyExists { internal_id: String, job_type: JobType },

    #[error("Invalid status {id:?} for job with id {job_status:?}. Cannot process.")]
    InvalidStatus { id: Uuid, job_status: JobStatus },

    #[error("Failed to find job with id {id:?}")]
    JobNotFound { id: Uuid },

    #[error("Incrementing key {} in metadata would exceed u64::MAX", key)]
    KeyOutOfBounds { key: String },

    #[error("DA Error: {0}")]
    DaJobError(#[from] DaError),

    #[error("Proving Error: {0}")]
    ProvingJobError(#[from] ProvingError),

    #[error("Proving Error: {0}")]
    StateUpdateJobError(#[from] StateUpdateError),

    #[error("Queue Handling Error: {0}")]
    ConsumptionError(#[from] ConsumptionError),

    #[error("Other error: {0}")]
    Other(#[from] color_eyre::eyre::Error),
}

/// The Job trait is used to define the methods that a job
/// should implement to be used as a job for the orchestrator. The orchestrator automatically
/// handles queueing and processing of jobs as long as they implement the trait.
#[automock]
#[async_trait]
pub trait Job: Send + Sync {
    /// Should build a new job item and return it
    async fn create_job(
        &self,
        config: &Config,
        internal_id: String,
        metadata: HashMap<String, String>,
    ) -> Result<JobItem, JobError>;
    /// Should process the job and return the external_id which can be used to
    /// track the status of the job. For example, a DA job will submit the state diff
    /// to the DA layer and return the txn hash.
    async fn process_job(&self, config: &Config, job: &mut JobItem) -> Result<String, JobError>;
    /// Should verify the job and return the status of the verification. For example,
    /// a DA job will verify the inclusion of the state diff in the DA layer and return
    /// the status of the verification.
    async fn verify_job(&self, config: &Config, job: &mut JobItem) -> Result<JobVerificationStatus, JobError>;
    /// Should return the maximum number of attempts to process the job. A new attempt is made
    /// every time the verification returns `JobVerificationStatus::Rejected`
    fn max_process_attempts(&self) -> u64;
    /// Should return the maximum number of attempts to verify the job. A new attempt is made
    /// every few seconds depending on the result `verification_polling_delay_seconds`
    fn max_verification_attempts(&self) -> u64;
    /// Should return the number of seconds to wait before polling for verification
    fn verification_polling_delay_seconds(&self) -> u64;
}

/// Creates the job in the DB in the created state and adds it to the process queue
pub async fn create_job(
    job_type: JobType,
    internal_id: String,
    metadata: HashMap<String, String>,
) -> Result<(), JobError> {
    let config = config().await;
    let existing_job = config.database().get_job_by_internal_id_and_type(internal_id.as_str(), &job_type).await?;
    if existing_job.is_some() {
        return Err(JobError::JobAlreadyExists { internal_id, job_type });
    }

    let job_handler = factory::get_job_handler(&job_type).await;
    let job_item = job_handler.create_job(config.as_ref(), internal_id, metadata).await?;
    config.database().create_job(job_item.clone()).await?;

    add_job_to_process_queue(job_item.id).await?;
    Ok(())
}

/// Processes the job, increments the process attempt count and updates the status of the job in the
/// DB. It then adds the job to the verification queue.
pub async fn process_job(id: Uuid) -> Result<(), JobError> {
    let config = config().await;
    let mut job = get_job(id).await?;

    match job.status {
        // we only want to process jobs that are in the created or verification failed state.
        // verification failed state means that the previous processing failed and we want to retry
        JobStatus::Created | JobStatus::VerificationFailed => {
            log::info!("Processing job with id {:?}", id);
        }
        _ => {
            return Err(JobError::InvalidStatus { id, job_status: job.status });
        }
    }
    // this updates the version of the job. this ensures that if another thread was about to process
    // the same job, it would fail to update the job in the database because the version would be
    // outdated
    config.database().update_job_status(&job, JobStatus::LockedForProcessing).await?;

    let job_handler = factory::get_job_handler(&job.job_type).await;
    let external_id = job_handler.process_job(config.as_ref(), &mut job).await?;
    let metadata = increment_key_in_metadata(&job.metadata, JOB_PROCESS_ATTEMPT_METADATA_KEY)?;

    // Fetching the job again because update status above will update the job version
    let mut job_updated = get_job(id).await?;

    job_updated.external_id = external_id.into();
    job_updated.status = JobStatus::PendingVerification;
    job_updated.metadata = metadata;

    config.database().update_job(&job_updated).await?;

    add_job_to_verification_queue(job.id, Duration::from_secs(job_handler.verification_polling_delay_seconds()))
        .await?;

    Ok(())
}

/// Verifies the job and updates the status of the job in the DB. If the verification fails, it
/// retries processing the job if the max attempts have not been exceeded. If the max attempts have
/// been exceeded, it marks the job as timed out. If the verification is still pending, it pushes the
/// job back to the queue.
pub async fn verify_job(id: Uuid) -> Result<(), JobError> {
    let config = config().await;
    let mut job = get_job(id).await?;

    match job.status {
        JobStatus::PendingVerification => {
            log::info!("Verifying job with id {:?}", id);
        }
        _ => {
            return Err(JobError::InvalidStatus { id, job_status: job.status });
        }
    }

    let job_handler = factory::get_job_handler(&job.job_type).await;
    let verification_status = job_handler.verify_job(config.as_ref(), &mut job).await?;

    match verification_status {
        JobVerificationStatus::Verified => {
            config.database().update_job_status(&job, JobStatus::Completed).await?;
        }
        JobVerificationStatus::Rejected(e) => {
            let mut new_job = job.clone();
            new_job.metadata.insert("error".to_string(), e);
            new_job.status = JobStatus::VerificationFailed;

            config.database().update_job(&new_job).await?;

            log::error!("Verification failed for job with id {:?}. Cannot verify.", id);

            // retry job processing if we haven't exceeded the max limit
            let process_attempts = get_u64_from_metadata(&job.metadata, JOB_PROCESS_ATTEMPT_METADATA_KEY)?;
            if process_attempts < job_handler.max_process_attempts() {
                log::info!(
                    "Verification failed for job {}. Retrying processing attempt {}.",
                    job.id,
                    process_attempts + 1
                );
                add_job_to_process_queue(job.id).await?;
                return Ok(());
            } else {
                // TODO: send alert
            }
        }
        JobVerificationStatus::Pending => {
            log::info!("Inclusion is still pending for job {}. Pushing back to queue.", job.id);
            let verify_attempts = get_u64_from_metadata(&job.metadata, JOB_VERIFICATION_ATTEMPT_METADATA_KEY)?;
            if verify_attempts >= job_handler.max_verification_attempts() {
                // TODO: send alert
                log::info!("Verification attempts exceeded for job {}. Marking as timed out.", job.id);
                config.database().update_job_status(&job, JobStatus::VerificationTimeout).await?;
                return Ok(());
            }
            let metadata = increment_key_in_metadata(&job.metadata, JOB_VERIFICATION_ATTEMPT_METADATA_KEY)?;
            config.database().update_metadata(&job, metadata).await?;
            add_job_to_verification_queue(
                job.id,
                Duration::from_secs(job_handler.verification_polling_delay_seconds()),
            )
            .await?;
        }
    };

    Ok(())
}

<<<<<<< HEAD
async fn get_job(id: Uuid) -> Result<JobItem, JobError> {
=======
/// Terminates the job and updates the status of the job in the DB.
/// Logs error if the job status `Completed` is existing on DL queue.
pub async fn handle_job_failure(id: Uuid) -> Result<()> {
    let config = config().await;

    let mut job = get_job(id).await?.clone();
    let mut metadata = job.metadata.clone();

    if job.status == JobStatus::Completed {
        log::error!("Invalid state exists on DL queue: {}", job.status.to_string());
        return Ok(());
    }
    // We assume that a Failure status wil only show up if the message is sent twice from a queue
    // Can return silently because it's already been processed.
    else if job.status == JobStatus::Failed {
        return Ok(());
    }

    metadata.insert("last_job_status".to_string(), job.status.to_string());
    job.metadata = metadata;
    job.status = JobStatus::Failed;

    config.database().update_job(&job).await?;

    Ok(())
}

async fn get_job(id: Uuid) -> Result<JobItem> {
>>>>>>> 5cfe98e7
    let config = config().await;
    let job = config.database().get_job_by_id(id).await?;
    match job {
        Some(job) => Ok(job),
        None => Err(JobError::JobNotFound { id }),
    }
}

pub fn increment_key_in_metadata(
    metadata: &HashMap<String, String>,
    key: &str,
) -> Result<HashMap<String, String>, JobError> {
    let mut new_metadata = metadata.clone();
    let attempt = get_u64_from_metadata(metadata, key)?;
    let incremented_value = attempt.checked_add(1);
    incremented_value.ok_or_else(|| JobError::KeyOutOfBounds { key: key.to_string() })?;
    new_metadata.insert(key.to_string(), incremented_value.unwrap().to_string());
    Ok(new_metadata)
}

fn get_u64_from_metadata(metadata: &HashMap<String, String>, key: &str) -> color_eyre::Result<u64> {
    metadata
        .get(key)
        .unwrap_or(&"0".to_string())
        .parse::<u64>()
        .wrap_err(format!("Failed to parse u64 from metadata key '{}'", key))
}

#[cfg(test)]
mod tests {
    use super::*;

    mod test_increment_key_in_metadata {
        use super::*;

        #[test]
        fn key_does_not_exist() {
            let metadata = HashMap::new();
            let key = "test_key";
            let updated_metadata = increment_key_in_metadata(&metadata, key).unwrap();
            assert_eq!(updated_metadata.get(key), Some(&"1".to_string()));
        }

        #[test]
        fn key_exists_with_numeric_value() {
            let mut metadata = HashMap::new();
            metadata.insert("test_key".to_string(), "41".to_string());
            let key = "test_key";
            let updated_metadata = increment_key_in_metadata(&metadata, key).unwrap();
            assert_eq!(updated_metadata.get(key), Some(&"42".to_string()));
        }

        #[test]
        fn key_exists_with_non_numeric_value() {
            let mut metadata = HashMap::new();
            metadata.insert("test_key".to_string(), "not_a_number".to_string());
            let key = "test_key";
            let result = increment_key_in_metadata(&metadata, key);
            assert!(result.is_err());
        }

        #[test]
        fn key_exists_with_max_u64_value() {
            let mut metadata = HashMap::new();
            metadata.insert("test_key".to_string(), u64::MAX.to_string());
            let key = "test_key";
            let result = increment_key_in_metadata(&metadata, key);
            assert!(result.is_err());
        }
    }

    mod test_get_u64_from_metadata {
        use super::*;

        #[test]
        fn key_exists_with_valid_u64_value() {
            let mut metadata = HashMap::new();
            metadata.insert("key1".to_string(), "12345".to_string());
            let result = get_u64_from_metadata(&metadata, "key1").unwrap();
            assert_eq!(result, 12345);
        }

        #[test]
        fn key_exists_with_invalid_value() {
            let mut metadata = HashMap::new();
            metadata.insert("key2".to_string(), "not_a_number".to_string());
            let result = get_u64_from_metadata(&metadata, "key2");
            assert!(result.is_err());
        }

        #[test]
        fn key_does_not_exist() {
            let metadata = HashMap::<String, String>::new();
            let result = get_u64_from_metadata(&metadata, "key3").unwrap();
            assert_eq!(result, 0);
        }
    }
}<|MERGE_RESOLUTION|>--- conflicted
+++ resolved
@@ -218,9 +218,6 @@
     Ok(())
 }
 
-<<<<<<< HEAD
-async fn get_job(id: Uuid) -> Result<JobItem, JobError> {
-=======
 /// Terminates the job and updates the status of the job in the DB.
 /// Logs error if the job status `Completed` is existing on DL queue.
 pub async fn handle_job_failure(id: Uuid) -> Result<()> {
@@ -249,7 +246,6 @@
 }
 
 async fn get_job(id: Uuid) -> Result<JobItem> {
->>>>>>> 5cfe98e7
     let config = config().await;
     let job = config.database().get_job_by_id(id).await?;
     match job {
