--- conflicted
+++ resolved
@@ -343,11 +343,9 @@
                     attempt = process_attempts + 1,
                     "Verification failed. Retrying job processing"
                 );
-<<<<<<< HEAD
                 add_job_to_process_queue(job.id, &job.job_type, config.clone())
                     .await
                     .map_err(|e| JobError::Other(OtherError(e)))?;
-=======
                 config
                     .database()
                     .update_job(
@@ -363,7 +361,6 @@
                         JobError::Other(OtherError(e))
                     })?;
                 add_job_to_process_queue(job.id, config.clone()).await.map_err(|e| JobError::Other(OtherError(e)))?;
->>>>>>> 64b375db
                 return Ok(());
             } else {
                 tracing::warn!(job_id = ?id, "Max process attempts reached. Job will not be retried");
