--- conflicted
+++ resolved
@@ -71,18 +71,13 @@
             tracing::error!(job_id = %job.internal_id, error = %e, "Failed to fetch Cairo PIE file");
             ProvingError::CairoPIEFileFetchFailed(e.to_string())
         })?;
-
         tracing::debug!(job_id = %job.internal_id, "Parsing Cairo PIE file");
-        let cairo_pie = CairoPie::from_bytes(cairo_pie_file.to_vec().as_slice()).map_err(|e| {
+        let cairo_pie = Box::new(CairoPie::from_bytes(cairo_pie_file.to_vec().as_slice()).map_err(|e| {
             tracing::error!(job_id = %job.internal_id, error = %e, "Failed to parse Cairo PIE file");
             ProvingError::CairoPIENotReadable(e.to_string())
-        })?;
+        })?);
 
-<<<<<<< HEAD
-        let cairo_pie = Box::new(cairo_pie);
-=======
         tracing::debug!(job_id = %job.internal_id, "Submitting task to prover client");
->>>>>>> 5fb2de6c
         let external_id = config
             .prover_client()
             .submit_task(Task::CairoPie(cairo_pie))
