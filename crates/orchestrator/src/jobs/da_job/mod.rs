use std::collections::HashMap;
use std::ops::{Add, Mul, Rem};
use std::str::FromStr;
use std::sync::Arc;

use async_trait::async_trait;
use chrono::{SubsecRound, Utc};
use color_eyre::eyre::WrapErr;
use lazy_static::lazy_static;
use num_bigint::{BigUint, ToBigUint};
use num_traits::{Num, Zero};
use starknet::core::types::{
    BlockId, ContractStorageDiffItem, DeclaredClassItem, Felt, MaybePendingStateUpdate, StateUpdate,
};
use starknet::providers::Provider;
use thiserror::Error;
use tracing::log;
use uuid::Uuid;

use super::types::{JobItem, JobStatus, JobType, JobVerificationStatus};
use super::{Job, JobError, OtherError};
use crate::config::Config;
use crate::constants::BLOB_DATA_FILE_NAME;
use crate::jobs::state_update_job::utils::biguint_vec_to_u8_vec;

lazy_static! {
    /// EIP-4844 BLS12-381 modulus.
    ///
    /// As defined in https://eips.ethereum.org/EIPS/eip-4844

    /// Generator of the group of evaluation points (EIP-4844 parameter).
    pub static ref GENERATOR: BigUint = BigUint::from_str(
        "39033254847818212395286706435128746857159659164139250548781411570340225835782",
    )
    .unwrap();

    pub static ref BLS_MODULUS: BigUint = BigUint::from_str(
        "52435875175126190479447740508185965837690552500527637822603658699938581184513",
    )
    .unwrap();
    pub static ref TWO: BigUint = 2u32.to_biguint().unwrap();

    pub static ref BLOB_LEN: usize = 4096;
}

#[derive(Error, Debug, PartialEq)]
pub enum DaError {
    #[error("Cannot process block {block_no:?} for job id {job_id:?} as it's still in pending state.")]
    BlockPending { block_no: String, job_id: Uuid },

    #[error("Blob size must be at least 32 bytes to accommodate a single FieldElement/BigUint, but was {blob_size:?}")]
    InsufficientBlobSize { blob_size: u64 },

    #[error(
        "Exceeded the maximum number of blobs per transaction: allowed {max_blob_per_txn:?}, found \
         {current_blob_length:?} for block {block_no:?} and job id {job_id:?}"
    )]
    MaxBlobsLimitExceeded { max_blob_per_txn: u64, current_blob_length: u64, block_no: String, job_id: Uuid },

    #[error("Other error: {0}")]
    Other(#[from] OtherError),
}

pub struct DaJob;

#[async_trait]
impl Job for DaJob {
    #[tracing::instrument(fields(category = "da"), skip(self, _config, metadata))]
    async fn create_job(
        &self,
        _config: Arc<Config>,
        internal_id: String,
        metadata: HashMap<String, String>,
    ) -> Result<JobItem, JobError> {
        Ok(JobItem {
            id: Uuid::new_v4(),
            internal_id,
            job_type: JobType::DataSubmission,
            status: JobStatus::Created,
            external_id: String::new().into(),
            metadata,
            version: 0,
            created_at: Utc::now().round_subsecs(0),
            updated_at: Utc::now().round_subsecs(0),
        })
    }

    #[tracing::instrument(fields(category = "da"), skip(self, config))]
    async fn process_job(&self, config: Arc<Config>, job: &mut JobItem) -> Result<String, JobError> {
        let block_no = job
            .internal_id
            .parse::<u64>()
            .wrap_err("Failed to parse u64".to_string())
            .map_err(|e| JobError::Other(OtherError(e)))?;

        let state_update = config
            .starknet_client()
            .get_state_update(BlockId::Number(block_no))
            .await
            .wrap_err("Failed to get state Update.".to_string())
            .map_err(|e| JobError::Other(OtherError(e)))?;

        let state_update = match state_update {
            MaybePendingStateUpdate::PendingUpdate(_) => {
                Err(DaError::BlockPending { block_no: block_no.to_string(), job_id: job.id })?
            }
            MaybePendingStateUpdate::Update(state_update) => state_update,
        };
        // constructing the data from the rpc
        let blob_data = state_update_to_blob_data(block_no, state_update, config.clone())
            .await
            .map_err(|e| JobError::Other(OtherError(e)))?;
        // transforming the data so that we can apply FFT on this.
        // @note: we can skip this step if in the above step we return vec<BigUint> directly
        let blob_data_biguint = convert_to_biguint(blob_data.clone());

        // data transformation on the data
        let transformed_data = fft_transformation(blob_data_biguint);

        store_blob_data(transformed_data.clone(), block_no, config.clone()).await?;

        let max_bytes_per_blob = config.da_client().max_bytes_per_blob().await;
        let max_blob_per_txn = config.da_client().max_blob_per_txn().await;

        // converting BigUints to Vec<u8>, one Vec<u8> represents one blob data
        let blob_array = data_to_blobs(max_bytes_per_blob, transformed_data)?;
        let current_blob_length: u64 = blob_array
            .len()
            .try_into()
            .wrap_err("Unable to convert the blob length into u64 format.".to_string())
            .map_err(|e| JobError::Other(OtherError(e)))?;

        // there is a limit on number of blobs per txn, checking that here
        if current_blob_length > max_blob_per_txn {
            Err(DaError::MaxBlobsLimitExceeded {
                max_blob_per_txn,
                current_blob_length,
                block_no: block_no.to_string(),
                job_id: job.id,
            })?
        }

        // making the txn to the DA layer
        let external_id = config
            .da_client()
            .publish_state_diff(blob_array, &[0; 32])
            .await
            .map_err(|e| JobError::Other(OtherError(e)))?;

        Ok(external_id)
    }

    #[tracing::instrument(fields(category = "da"), skip(self, config))]
    async fn verify_job(&self, config: Arc<Config>, job: &mut JobItem) -> Result<JobVerificationStatus, JobError> {
        Ok(config
            .da_client()
            .verify_inclusion(job.external_id.unwrap_string().map_err(|e| JobError::Other(OtherError(e)))?)
            .await
            .map_err(|e| JobError::Other(OtherError(e)))?
            .into())
    }

    fn max_process_attempts(&self) -> u64 {
        1
    }

    fn max_verification_attempts(&self) -> u64 {
        3
    }

    fn verification_polling_delay_seconds(&self) -> u64 {
        60
    }
}

#[tracing::instrument(skip(elements))]
pub fn fft_transformation(elements: Vec<BigUint>) -> Vec<BigUint> {
    let xs: Vec<BigUint> = (0..*BLOB_LEN)
        .map(|i| {
            let bin = format!("{:012b}", i);
            let bin_rev = bin.chars().rev().collect::<String>();
            GENERATOR.modpow(
                &BigUint::from_str_radix(&bin_rev, 2).expect("Not able to convert the parameters into exponent."),
                &BLS_MODULUS,
            )
        })
        .collect();
    let n = elements.len();
    let mut transform: Vec<BigUint> = vec![BigUint::zero(); n];

    for i in 0..n {
        for j in (0..n).rev() {
            transform[i] = (transform[i].clone().mul(&xs[i]).add(&elements[j])).rem(&*BLS_MODULUS);
        }
    }
    transform
}

pub fn convert_to_biguint(elements: Vec<Felt>) -> Vec<BigUint> {
    // Initialize the vector with 4096 BigUint zeros
    let mut biguint_vec = vec![BigUint::zero(); 4096];

    // Iterate over the elements and replace the zeros in the biguint_vec
    for (i, element) in elements.iter().take(4096).enumerate() {
        // Convert FieldElement to [u8; 32]
        let bytes: [u8; 32] = element.to_bytes_be();

        // Convert [u8; 32] to BigUint
        let biguint = BigUint::from_bytes_be(&bytes);

        // Replace the zero with the converted value
        biguint_vec[i] = biguint;
    }

    biguint_vec
}

fn data_to_blobs(blob_size: u64, block_data: Vec<BigUint>) -> Result<Vec<Vec<u8>>, JobError> {
    // Validate blob size
    if blob_size < 32 {
        Err(DaError::InsufficientBlobSize { blob_size })?
    }

    let mut blobs: Vec<Vec<u8>> = Vec::new();

    // Convert all BigUint to bytes
    let bytes: Vec<u8> = block_data.into_iter().flat_map(|num| num.to_bytes_be()).collect();

    // Process bytes in chunks of blob_size
    let chunk_size = blob_size as usize;
    let chunks = bytes.chunks(chunk_size);

    for chunk in chunks {
        let mut blob = chunk.to_vec();
        if blob.len() < chunk_size {
            blob.resize(chunk_size, 0);
            log::debug!("Warning: Last chunk of {} bytes was padded to full blob size", chunk.len());
        }
        blobs.push(blob);
    }

    Ok(blobs)
}

pub async fn state_update_to_blob_data(
    block_no: u64,
    state_update: StateUpdate,
    config: Arc<Config>,
) -> color_eyre::Result<Vec<Felt>> {
    let mut state_diff = state_update.state_diff;

    let mut blob_data: Vec<Felt> = vec![Felt::from(state_diff.storage_diffs.len())];

    let deployed_contracts: HashMap<Felt, Felt> =
        state_diff.deployed_contracts.into_iter().map(|item| (item.address, item.class_hash)).collect();
    let replaced_classes: HashMap<Felt, Felt> =
        state_diff.replaced_classes.into_iter().map(|item| (item.contract_address, item.class_hash)).collect();
    let mut nonces: HashMap<Felt, Felt> =
        state_diff.nonces.into_iter().map(|item| (item.contract_address, item.nonce)).collect();

    // sort storage diffs
    state_diff.storage_diffs.sort_by_key(|diff| diff.address);

    // Loop over storage diffs
    for ContractStorageDiffItem { address, mut storage_entries } in state_diff.storage_diffs.into_iter() {
        let class_flag = deployed_contracts.get(&address).or_else(|| replaced_classes.get(&address));

        let mut nonce = nonces.remove(&address);

        // @note: if nonce is null and there is some len of writes, make an api call to get the contract
        // nonce for the block

        if nonce.is_none() && !storage_entries.is_empty() && address != Felt::ONE {
            let get_current_nonce_result = config
                .starknet_client()
                .get_nonce(BlockId::Number(block_no), address)
                .await
                .wrap_err("Failed to get nonce ".to_string())?;

            nonce = Some(get_current_nonce_result);
        }
        let da_word = da_word(class_flag.is_some(), nonce, storage_entries.len() as u64);
        blob_data.push(address);
        blob_data.push(da_word);

        if let Some(class_hash) = class_flag {
            blob_data.push(*class_hash);
        }

        storage_entries.sort_by_key(|entry| entry.key);
        for entry in storage_entries {
            blob_data.push(entry.key);
            blob_data.push(entry.value);
        }
    }
    // Handle declared classes
    blob_data.push(Felt::from(state_diff.declared_classes.len()));

    // sort storage diffs
    state_diff.declared_classes.sort_by_key(|class| class.class_hash);

    for DeclaredClassItem { class_hash, compiled_class_hash } in state_diff.declared_classes.into_iter() {
        blob_data.push(class_hash);
        blob_data.push(compiled_class_hash);
    }

    Ok(blob_data)
}

/// To store the blob data using the storage client with path <block_number>/blob_data.txt
async fn store_blob_data(blob_data: Vec<BigUint>, block_number: u64, config: Arc<Config>) -> Result<(), JobError> {
    let storage_client = config.storage();
    let key = block_number.to_string() + "/" + BLOB_DATA_FILE_NAME;

    let blob_data_vec_u8 = biguint_vec_to_u8_vec(blob_data.as_slice());

    if !blob_data_vec_u8.is_empty() {
        storage_client.put_data(blob_data_vec_u8.into(), &key).await.map_err(|e| JobError::Other(OtherError(e)))?;
    }

    Ok(())
}

/// DA word encoding:
/// |---padding---|---class flag---|---new nonce---|---num changes---|
///     127 bits        1 bit           64 bits          64 bits
fn da_word(class_flag: bool, nonce_change: Option<Felt>, num_changes: u64) -> Felt {
    // padding of 127 bits
    let mut binary_string = "0".repeat(127);

    // class flag of one bit
    if class_flag {
        binary_string += "1"
    } else {
        binary_string += "0"
    }

    // checking for nonce here
    if let Some(_new_nonce) = nonce_change {
        let bytes: [u8; 32] = nonce_change
            .expect(
                "Not able to convert the nonce_change var into [u8; 32] type. Possible Error : Improper parameter \
                 length.",
            )
            .to_bytes_be();
        let biguint = BigUint::from_bytes_be(&bytes);
        let binary_string_local = format!("{:b}", biguint);
        let padded_binary_string = format!("{:0>64}", binary_string_local);
        binary_string += &padded_binary_string;
    } else {
        let binary_string_local = "0".repeat(64);
        binary_string += &binary_string_local;
    }

    let binary_representation = format!("{:b}", num_changes);
    let padded_binary_string = format!("{:0>64}", binary_representation);
    binary_string += &padded_binary_string;

    let biguint = BigUint::from_str_radix(binary_string.as_str(), 2).expect("Invalid binary string");

    // Now convert the BigUint to a decimal string
    let decimal_string = biguint.to_str_radix(10);

    Felt::from_dec_str(&decimal_string).expect("issue while converting to fieldElement")
}

#[cfg(test)]
pub mod test {
    use std::fs;
    use std::fs::File;
    use std::io::Read;

    use ::serde::{Deserialize, Serialize};
    use color_eyre::Result;
    use da_client_interface::MockDaClient;
    use httpmock::prelude::*;
    use majin_blob_core::blob;
    use majin_blob_types::serde;
    use rstest::rstest;
    use serde_json::json;
<<<<<<< HEAD
    use starknet::providers::JsonRpcClient;
    use starknet::providers::jsonrpc::HttpTransport;
    use starknet_core::types::{FieldElement, StateUpdate};
=======
    use starknet::core::types::{Felt, StateUpdate};
    use starknet::providers::jsonrpc::HttpTransport;
    use starknet::providers::JsonRpcClient;
>>>>>>> 60768ccf
    use url::Url;

    use crate::jobs::da_job::da_word;

<<<<<<< HEAD
    /// Tests `da_word` function with various inputs for class flag, new nonce, and number of
    /// changes. Verifies that `da_word` produces the correct FieldElement based on the provided
    /// parameters. Uses test cases with different combinations of inputs and expected output
    /// strings. Asserts the function's correctness by comparing the computed and expected
    /// FieldElements.
=======
    /// Tests `da_word` function with various inputs for class flag, new nonce, and number of changes.
    /// Verifies that `da_word` produces the correct Felt based on the provided parameters.
    /// Uses test cases with different combinations of inputs and expected output strings.
    /// Asserts the function's correctness by comparing the computed and expected Felts.
>>>>>>> 60768ccf
    #[rstest]
    #[case(false, 1, 1, "18446744073709551617")]
    #[case(false, 1, 0, "18446744073709551616")]
    #[case(false, 0, 6, "6")]
    #[case(true, 1, 0, "340282366920938463481821351505477763072")]
    fn test_da_word(
        #[case] class_flag: bool,
        #[case] new_nonce: u64,
        #[case] num_changes: u64,
        #[case] expected: String,
    ) {
        let new_nonce = if new_nonce > 0 { Some(Felt::from(new_nonce)) } else { None };
        let da_word = da_word(class_flag, new_nonce, num_changes);
        let expected = Felt::from_dec_str(expected.as_str()).unwrap();
        assert_eq!(da_word, expected);
    }

    /// Tests `state_update_to_blob_data` conversion with different state update files and block
    /// numbers. Mocks DA client and storage client interactions for the test environment.
    /// Compares the generated blob data against expected values to ensure correctness.
    /// Verifies the data integrity by checking that the parsed state diffs match the expected
    /// diffs.
    #[rstest]
    #[case(
        631861,
        "src/tests/jobs/da_job/test_data/state_update/631861.txt",
        "src/tests/jobs/da_job/test_data/test_blob/631861.txt",
        "src/tests/jobs/da_job/test_data/nonces/631861.txt"
    )]
    #[case(
        638353,
        "src/tests/jobs/da_job/test_data/state_update/638353.txt",
        "src/tests/jobs/da_job/test_data/test_blob/638353.txt",
        "src/tests/jobs/da_job/test_data/nonces/638353.txt"
    )]
    #[case(
        640641,
        "src/tests/jobs/da_job/test_data/state_update/640641.txt",
        "src/tests/jobs/da_job/test_data/test_blob/640641.txt",
        "src/tests/jobs/da_job/test_data/nonces/640641.txt"
    )]
    #[case(
        671070,
        "src/tests/jobs/da_job/test_data/state_update/671070.txt",
        "src/tests/jobs/da_job/test_data/test_blob/671070.txt",
        "src/tests/jobs/da_job/test_data/nonces/671070.txt"
    )]
    #[tokio::test]
    async fn test_state_update_to_blob_data(
        #[case] block_no: u64,
        #[case] state_update_file_path: &str,
        #[case] file_path: &str,
        #[case] nonce_file_path: &str,
    ) {
        use crate::jobs::da_job::{convert_to_biguint, state_update_to_blob_data};
        use crate::tests::config::TestConfigBuilder;

        let server = MockServer::start();
        let mut da_client = MockDaClient::new();

        // Mocking DA client calls
        da_client.expect_max_blob_per_txn().with().returning(|| 6);
        da_client.expect_max_bytes_per_blob().with().returning(|| 131072);

        // Mocking storage client
        let provider = JsonRpcClient::new(HttpTransport::new(
            Url::parse(format!("http://localhost:{}", server.port()).as_str()).expect("Failed to parse URL"),
        ));

        // mock block number (madara) : 5
        let services = TestConfigBuilder::new()
            .configure_starknet_client(provider.into())
            .configure_da_client(da_client.into())
            .build()
            .await;

        get_nonce_attached(&server, nonce_file_path);

        let state_update = read_state_update_from_file(state_update_file_path).expect("issue while reading");
        let blob_data = state_update_to_blob_data(block_no, state_update, services.config)
            .await
            .expect("issue while converting state update to blob data");
        let blob_data_biguint = convert_to_biguint(blob_data);

        let original_blob_data = serde::parse_file_to_blob_data(file_path);
        // converting the data to it's original format
        let recovered_blob_data = blob::recover(original_blob_data.clone());

        assert_eq!(blob_data_biguint, recovered_blob_data);
    }

    /// Tests the `fft_transformation` function with various test blob files.
    /// Verifies the correctness of FFT and IFFT transformations by ensuring round-trip consistency.
    /// Parses the original blob data, recovers it using IFFT, and re-applies FFT.
    /// Asserts that the transformed data matches the original pre-IFFT data, ensuring integrity.
    #[rstest]
    #[case("src/tests/jobs/da_job/test_data/test_blob/638353.txt")]
    #[case("src/tests/jobs/da_job/test_data/test_blob/631861.txt")]
    #[case("src/tests/jobs/da_job/test_data/test_blob/639404.txt")]
    #[case("src/tests/jobs/da_job/test_data/test_blob/640641.txt")]
    #[case("src/tests/jobs/da_job/test_data/test_blob/640644.txt")]
    #[case("src/tests/jobs/da_job/test_data/test_blob/640646.txt")]
    #[case("src/tests/jobs/da_job/test_data/test_blob/640647.txt")]
    fn test_fft_transformation(#[case] file_to_check: &str) {
        // parsing the blob hex to the bigUints

        use crate::jobs::da_job::fft_transformation;
        let original_blob_data = serde::parse_file_to_blob_data(file_to_check);
        // converting the data to its original format
        let ifft_blob_data = blob::recover(original_blob_data.clone());
        // applying the fft function again on the original format
        let fft_blob_data = fft_transformation(ifft_blob_data);

        // ideally the data after fft transformation and the data before ifft should be same.
        assert_eq!(fft_blob_data, original_blob_data);
    }

    /// Tests the serialization and deserialization process using bincode.
    /// Serializes a nested vector of integers and then deserializes it back.
    /// Verifies that the original data matches the deserialized data.
    /// Ensures the integrity and correctness of bincode's (de)serialization.
    #[rstest]
    fn test_bincode() {
        let data = vec![vec![1, 2], vec![3, 4]];

        let serialize_data = bincode::serialize(&data).unwrap();
        let deserialize_data: Vec<Vec<u8>> = bincode::deserialize(&serialize_data).unwrap();

        assert_eq!(data, deserialize_data);
    }

    pub(crate) fn read_state_update_from_file(file_path: &str) -> Result<StateUpdate> {
        // let file_path = format!("state_update_block_no_{}.txt", block_no);
        let mut file = File::open(file_path)?;
        let mut json = String::new();
        file.read_to_string(&mut json)?;
        let state_update: StateUpdate = serde_json::from_str(&json)?;
        Ok(state_update)
    }

    #[derive(Serialize, Deserialize, Debug)]
    struct NonceAddress {
        nonce: String,
        address: String,
    }

    pub fn get_nonce_attached(server: &MockServer, file_path: &str) {
        // Read the file
        let file_content = fs::read_to_string(file_path).expect("Unable to read file");

        // Parse the JSON content into a vector of NonceAddress
        let nonce_addresses: Vec<NonceAddress> =
            serde_json::from_str(&file_content).expect("JSON was not well-formatted");

        // Set up mocks for each entry
        for entry in nonce_addresses {
            let address = entry.address.clone();
            let nonce = entry.nonce.clone();
            let response = json!({ "id": 1,"jsonrpc":"2.0","result": nonce });
            let field_element =
                Felt::from_dec_str(&address).expect("issue while converting the hex to field").to_bytes_be();
            let hex_field_element = vec_u8_to_hex_string(&field_element);

            server.mock(|when, then| {
                when.path("/").body_contains("starknet_getNonce").body_contains(hex_field_element);
                then.status(200).body(serde_json::to_vec(&response).unwrap());
            });
        }
    }

    fn vec_u8_to_hex_string(data: &[u8]) -> String {
        let hex_chars: Vec<String> = data.iter().map(|byte| format!("{:02x}", byte)).collect();

        let mut new_hex_chars = hex_chars.join("");
        new_hex_chars = new_hex_chars.trim_start_matches('0').to_string();
        if new_hex_chars.is_empty() { "0x0".to_string() } else { format!("0x{}", new_hex_chars) }
    }
}<|MERGE_RESOLUTION|>--- conflicted
+++ resolved
@@ -378,31 +378,18 @@
     use majin_blob_types::serde;
     use rstest::rstest;
     use serde_json::json;
-<<<<<<< HEAD
+    use starknet::core::types::{Felt, StateUpdate};
     use starknet::providers::JsonRpcClient;
     use starknet::providers::jsonrpc::HttpTransport;
-    use starknet_core::types::{FieldElement, StateUpdate};
-=======
-    use starknet::core::types::{Felt, StateUpdate};
-    use starknet::providers::jsonrpc::HttpTransport;
-    use starknet::providers::JsonRpcClient;
->>>>>>> 60768ccf
     use url::Url;
 
     use crate::jobs::da_job::da_word;
 
-<<<<<<< HEAD
     /// Tests `da_word` function with various inputs for class flag, new nonce, and number of
-    /// changes. Verifies that `da_word` produces the correct FieldElement based on the provided
+    /// changes. Verifies that `da_word` produces the correct Felt based on the provided
     /// parameters. Uses test cases with different combinations of inputs and expected output
     /// strings. Asserts the function's correctness by comparing the computed and expected
-    /// FieldElements.
-=======
-    /// Tests `da_word` function with various inputs for class flag, new nonce, and number of changes.
-    /// Verifies that `da_word` produces the correct Felt based on the provided parameters.
-    /// Uses test cases with different combinations of inputs and expected output strings.
-    /// Asserts the function's correctness by comparing the computed and expected Felts.
->>>>>>> 60768ccf
+    /// Felts.
     #[rstest]
     #[case(false, 1, 1, "18446744073709551617")]
     #[case(false, 1, 0, "18446744073709551616")]
