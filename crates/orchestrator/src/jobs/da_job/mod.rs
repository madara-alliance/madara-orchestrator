--- conflicted
+++ resolved
@@ -112,7 +112,7 @@
         // data transformation on the data
         let transformed_data = fft_transformation(blob_data_biguint);
 
-        store_blob_data(transformed_data.clone(), block_no, config).await?;
+        store_blob_data(transformed_data.clone(), block_no, config.clone()).await?;
 
         let max_bytes_per_blob = config.da_client().max_bytes_per_blob().await;
         let max_blob_per_txn = config.da_client().max_blob_per_txn().await;
@@ -301,11 +301,7 @@
 }
 
 /// To store the blob data using the storage client with path <block_number>/blob_data.txt
-<<<<<<< HEAD
-async fn store_blob_data(blob_data: Vec<FieldElement>, block_number: u64, config: Arc<Config>) -> Result<(), JobError> {
-=======
-async fn store_blob_data(blob_data: Vec<BigUint>, block_number: u64, config: &Config) -> Result<(), JobError> {
->>>>>>> 369ccbeb
+async fn store_blob_data(blob_data: Vec<BigUint>, block_number: u64, config: Arc<Config>) -> Result<(), JobError> {
     let storage_client = config.storage();
     let key = block_number.to_string() + "/" + BLOB_DATA_FILE_NAME;
 
@@ -363,11 +359,6 @@
     use std::fs::File;
     use std::io::Read;
 
-<<<<<<< HEAD
-=======
-    use crate::config::config;
-    use crate::tests::config::TestConfigBuilder;
->>>>>>> 369ccbeb
     use ::serde::{Deserialize, Serialize};
     use color_eyre::Result;
     use httpmock::prelude::*;
@@ -449,28 +440,24 @@
 
         let server = MockServer::start();
         let mut da_client = MockDaClient::new();
+        let mut storage_client = MockDataStorage::new();
 
         // Mocking DA client calls
         da_client.expect_max_blob_per_txn().with().returning(|| 6);
         da_client.expect_max_bytes_per_blob().with().returning(|| 131072);
 
         // Mocking storage client
+        storage_client.expect_put_data().returning(|_, _| Result::Ok(())).times(1);
 
         let provider = JsonRpcClient::new(HttpTransport::new(
             Url::parse(format!("http://localhost:{}", server.port()).as_str()).expect("Failed to parse URL"),
         ));
 
         // mock block number (madara) : 5
-<<<<<<< HEAD
         let services = TestConfigBuilder::new()
             .configure_starknet_client(provider.into())
             .configure_da_client(da_client.into())
             .configure_storage_client(storage_client.into())
-=======
-        TestConfigBuilder::new()
-            .mock_starknet_client(Arc::new(provider))
-            .mock_da_client(Box::new(da_client))
->>>>>>> 369ccbeb
             .build()
             .await;
 
