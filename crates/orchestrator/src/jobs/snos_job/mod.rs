use std::collections::HashMap;
use std::sync::Arc;

use async_trait::async_trait;
use bytes::Bytes;
use cairo_vm::types::layout_name::LayoutName;
use cairo_vm::vm::runners::cairo_pie::CairoPie;
use cairo_vm::Felt252;
use chrono::{SubsecRound, Utc};
use color_eyre::Result;
use prove_block::prove_block;
use starknet_os::io::output::StarknetOsOutput;
use tempfile::NamedTempFile;
use thiserror::Error;
use uuid::Uuid;

use super::constants::{JOB_METADATA_SNOS_BLOCK, JOB_METADATA_SNOS_FACT};
use super::{JobError, OtherError};
<<<<<<< HEAD
use crate::config::Config;
use crate::constants::{CAIRO_PIE_FILE_NAME, ON_CHAIN_DATA_FILE_NAME, PROGRAM_OUTPUT_FILE_NAME, SNOS_OUTPUT_FILE_NAME};
=======
use crate::config::{self, Config};
use crate::constants::{CAIRO_PIE_FILE_NAME, PROGRAM_OUTPUT_FILE_NAME, SNOS_OUTPUT_FILE_NAME};
>>>>>>> 3a41cb75
use crate::data_storage::DataStorage;
use crate::jobs::snos_job::error::FactError;
use crate::jobs::snos_job::fact_info::{build_on_chain_data, get_fact_info, get_fact_l2, get_program_output};
use crate::jobs::types::{JobItem, JobStatus, JobType, JobVerificationStatus};
use crate::jobs::Job;

pub mod error;
pub mod fact_info;
pub mod fact_node;
pub mod fact_topology;

pub const COMPILED_OS: &[u8] = include_bytes!("../../../../../build/os_latest.json");

#[derive(Error, Debug, PartialEq)]
pub enum SnosError {
    #[error("Block numbers to run must be specified (snos job #{internal_id:?})")]
    UnspecifiedBlockNumber { internal_id: String },
    #[error("No block numbers found (snos job #{internal_id:?})")]
    BlockNumberNotFound { internal_id: String },
    #[error("Invalid specified block number \"{block_number:?}\" (snos job #{internal_id:?})")]
    InvalidBlockNumber { internal_id: String, block_number: String },

    #[error("Could not serialize the Cairo Pie (snos job #{internal_id:?}): {message}")]
    CairoPieUnserializable { internal_id: String, message: String },
    #[error("Could not store the Cairo Pie (snos job #{internal_id:?}): {message}")]
    CairoPieUnstorable { internal_id: String, message: String },

    #[error("Could not serialize the Snos Output (snos job #{internal_id:?}): {message}")]
    SnosOutputUnserializable { internal_id: String, message: String },
    #[error("Could not serialize the Program Output (snos job #{internal_id:?}): {message}")]
    ProgramOutputUnserializable { internal_id: String, message: String },
    #[error("Could not store the Snos output (snos job #{internal_id:?}): {message}")]
    SnosOutputUnstorable { internal_id: String, message: String },
    #[error("Could not store the Program output (snos job #{internal_id:?}): {message}")]
    ProgramOutputUnstorable { internal_id: String, message: String },
    #[error("Could not serialize the On Chain Data (Snos job #{internal_id:?}): {message}")]
    OnChainDataUnserializable { internal_id: String, message: String },
    #[error("Could not store the On Chain Data (snos job #{internal_id:?}): {message}")]
    OnChainDataUnstorable { internal_id: String, message: String },

    // ProveBlockError from Snos is not usable with #[from] since it does not implement PartialEq.
    // Instead, we convert it to string & pass it into the [SnosExecutionError] error.
    #[error("Error while running SNOS (snos job #{internal_id:?}): {message}")]
    SnosExecutionError { internal_id: String, message: String },

    #[error("Error when calculating fact info: {0}")]
    FactCalculationError(#[from] FactError),

    #[error("Other error: {0}")]
    Other(#[from] OtherError),
}

pub struct SnosJob;

#[async_trait]
impl Job for SnosJob {
    #[tracing::instrument(fields(category = "snos"), skip(self, _config, metadata), ret, err)]
    async fn create_job(
        &self,
        _config: Arc<Config>,
        internal_id: String,
        metadata: HashMap<String, String>,
    ) -> Result<JobItem, JobError> {
        tracing::info!(log_type = "starting", category = "snos", function_type = "create_job",   block_no = %internal_id, "SNOS job creation started.");
        let mut metadata = metadata;
        metadata.insert(JOB_METADATA_SNOS_BLOCK.to_string(), internal_id.clone());
        let job_item = JobItem {
            id: Uuid::new_v4(),
            internal_id: internal_id.clone(),
            job_type: JobType::SnosRun,
            status: JobStatus::Created,
            external_id: String::new().into(),
            metadata,
            version: 0,
            created_at: Utc::now().round_subsecs(0),
            updated_at: Utc::now().round_subsecs(0),
        };
        tracing::info!(log_type = "completed", category = "snos", function_type = "create_job",  block_no = %internal_id, "SNOS job creation completed.");
        Ok(job_item)
    }

    #[tracing::instrument(fields(category = "snos"), skip(self, config), ret, err)]
    async fn process_job(&self, config: Arc<Config>, job: &mut JobItem) -> Result<String, JobError> {
        let internal_id = job.internal_id.clone();
        tracing::info!(log_type = "starting", category = "snos", function_type = "process_job", job_id = ?job.id,  block_no = %internal_id, "SNOS job processing started.");
        let block_number = self.get_block_number_from_metadata(job)?;
        tracing::debug!(job_id = %job.internal_id, block_number = %block_number, "Retrieved block number from metadata");

        let snos_url = config.snos_config().rpc_for_snos.to_string();
        let snos_url = snos_url.trim_end_matches('/');
        tracing::debug!(job_id = %job.internal_id, "Calling prove_block function");
        let (cairo_pie, snos_output) = prove_block(
            COMPILED_OS,
            block_number,
            snos_url,
            LayoutName::all_cairo,
            config.snos_config().snos_full_output,
        )
        .await
        .map_err(|e| {
            tracing::error!(job_id = %job.internal_id, error = %e, "SNOS execution failed");
            SnosError::SnosExecutionError { internal_id: job.internal_id.clone(), message: e.to_string() }
        })?;
        tracing::debug!(job_id = %job.internal_id, "prove_block function completed successfully");

        // We use KZG_DA flag in order to determine whether we are using L1 or L2 as
        // settlement layer. On L1 settlement we have blob based DA, while on L2 we have
        // calldata based DA.
        // So in case of KZG flag == 0 :
        //      we calculate the l2 fact
        // And in case of KZG flag == 1 :
        //      we calculate the fact info
        // TODO : need to change this in future and come up with a more concrete approach.
        let (fact_hash, program_output) = if snos_output.use_kzg_da == Felt252::ZERO {
            (
                get_fact_l2(&cairo_pie, None).map_err(|_e| JobError::FactError(FactError::L2FactCompute))?,
                get_program_output(&cairo_pie)?,
            )
        } else if snos_output.use_kzg_da == Felt252::ONE {
            let fact_info = get_fact_info(&cairo_pie, None)?;
            (fact_info.fact, fact_info.program_output)
        } else {
            panic!("Unsupported use_kzg_da value: {}", snos_output.use_kzg_da);
        };

        tracing::debug!(job_id = %job.internal_id, "Fact info calculated successfully");

        tracing::debug!(job_id = %job.internal_id, "Storing SNOS outputs");

        // We use KZG_DA flag in order to determine whether we are using L1 or L2 as
        // settlement layer. On L1 settlement we have blob based DA, while on L2 we have
        // calldata based DA.
        // So in case of KZG flag == 0 :
        //      we store l2 settlement artifacts in storage
        // And in case of KZG flag == 1 :
        //      we store the l1 settlement artifacts in storage
        // TODO : need to change this in future and come up with a more concrete approach.
        if snos_output.use_kzg_da == Felt252::ZERO {
            self.store_l2(config.storage(), &job.internal_id, block_number, cairo_pie, snos_output, program_output)
                .await?;
        } else if snos_output.use_kzg_da == Felt252::ONE {
            self.store(config.storage(), &job.internal_id, block_number, cairo_pie, snos_output, program_output)
                .await?;
        } else {
            panic!("Unsupported use_kzg_da value: {}", snos_output.use_kzg_da);
        }

        job.metadata.insert(JOB_METADATA_SNOS_FACT.into(), fact_hash.to_string());
        tracing::info!(log_type = "completed", category = "snos", function_type = "process_job", job_id = ?job.id,  block_no = %internal_id, "SNOS job processed successfully.");

        Ok(block_number.to_string())
    }

    #[tracing::instrument(fields(category = "snos"), skip(self, _config), ret, err)]
    async fn verify_job(&self, _config: Arc<Config>, job: &mut JobItem) -> Result<JobVerificationStatus, JobError> {
        let internal_id = job.internal_id.clone();
        tracing::info!(log_type = "starting", category = "snos", function_type = "verify_job", job_id = %job.id,  block_no = %internal_id, "SNOS job verification started.");
        // No need for verification as of now. If we later on decide to outsource SNOS run
        // to another service, verify_job can be used to poll on the status of the job
        tracing::info!(log_type = "completed", category = "snos", function_type = "verify_job", job_id = %job.id,  block_no = %internal_id, "SNOS job verification completed.");
        Ok(JobVerificationStatus::Verified)
    }

    fn max_process_attempts(&self) -> u64 {
        1
    }

    fn max_verification_attempts(&self) -> u64 {
        1
    }

    fn verification_polling_delay_seconds(&self) -> u64 {
        1
    }

    fn job_processing_lock(&self, config: Arc<Config>) -> std::option::Option<Arc<config::JobProcessingState>> {
        Some(config.processing_locks().snos_job_processing_lock.clone())
    }
}

impl SnosJob {
    /// Get the block number that needs to be run with SNOS for the current
    /// job.
    fn get_block_number_from_metadata(&self, job: &JobItem) -> Result<u64, SnosError> {
        let block_number: u64 = job
            .metadata
            .get(JOB_METADATA_SNOS_BLOCK)
            .ok_or(SnosError::UnspecifiedBlockNumber { internal_id: job.internal_id.clone() })?
            .parse()
            .map_err(|_| SnosError::InvalidBlockNumber {
                internal_id: job.internal_id.clone(),
                block_number: job.metadata[JOB_METADATA_SNOS_BLOCK].clone(),
            })?;

        Ok(block_number)
    }

    /// Stores the [CairoPie] and the [StarknetOsOutput] in the Data Storage.
    /// The paths will be:
    ///     - [block_number]/cairo_pie.zip
    ///     - [block_number]/snos_output.json
    ///     - [block_number]/program_output.json
    async fn store(
        &self,
        data_storage: &dyn DataStorage,
        internal_id: &str,
        block_number: u64,
        cairo_pie: CairoPie,
        snos_output: StarknetOsOutput,
        program_output: Vec<Felt252>,
    ) -> Result<(), SnosError> {
<<<<<<< HEAD
        self.store_cairo_pie_and_snos_output(
            data_storage,
            internal_id,
            block_number,
            &cairo_pie,
            snos_output,
            program_output,
        )
        .await?;
        Ok(())
    }

    /// Stores the [CairoPie] and the [StarknetOsOutput] and [OnChainData] in the Data Storage.
    /// The paths will be:
    ///     - [block_number]/cairo_pie.zip
    ///     - [block_number]/snos_output.json
    ///     - [block_number]/onchain_data.json
    ///     - [block_number]/program_output.json
    async fn store_l2(
        &self,
        data_storage: &dyn DataStorage,
        internal_id: &str,
        block_number: u64,
        cairo_pie: CairoPie,
        snos_output: StarknetOsOutput,
        program_output: Vec<Felt252>,
    ) -> Result<(), SnosError> {
        self.store_cairo_pie_and_snos_output(
            data_storage,
            internal_id,
            block_number,
            &cairo_pie,
            snos_output,
            program_output,
        )
        .await?;
        let on_chain_data = build_on_chain_data(&cairo_pie)
            .map_err(|_e| SnosError::FactCalculationError(FactError::OnChainDataCompute))?;
        let on_chain_data_key = format!("{block_number}/{ON_CHAIN_DATA_FILE_NAME}");
        let on_chain_data_vec = serde_json::to_vec(&on_chain_data).map_err(|e| {
            SnosError::OnChainDataUnserializable { internal_id: internal_id.to_string(), message: e.to_string() }
        })?;
        data_storage.put_data(on_chain_data_vec.into(), &on_chain_data_key).await.map_err(|e| {
            SnosError::OnChainDataUnstorable { internal_id: internal_id.to_string(), message: e.to_string() }
        })?;
        Ok(())
    }

    /// Stores the [CairoPie] and the [StarknetOsOutput] in the Data Storage.
    /// The paths will be:
    ///     - [block_number]/cairo_pie.zip
    ///     - [block_number]/snos_output.json
    ///     - [block_number]/program_output.json
    async fn store_cairo_pie_and_snos_output(
        &self,
        data_storage: &dyn DataStorage,
        internal_id: &str,
        block_number: u64,
        cairo_pie: &CairoPie,
        snos_output: StarknetOsOutput,
        program_output: Vec<Felt252>,
    ) -> Result<(), SnosError> {
        let cairo_pie_key = format!("{block_number}/{CAIRO_PIE_FILE_NAME}");
        let cairo_pie_zip_bytes = self.cairo_pie_to_zip_bytes(cairo_pie).await.map_err(|e| {
            SnosError::CairoPieUnserializable { internal_id: internal_id.to_string(), message: e.to_string() }
        })?;
        data_storage.put_data(cairo_pie_zip_bytes, &cairo_pie_key).await.map_err(|e| {
            SnosError::CairoPieUnstorable { internal_id: internal_id.to_string(), message: e.to_string() }
        })?;

        let snos_output_key = format!("{block_number}/{SNOS_OUTPUT_FILE_NAME}");
        let snos_output_json = serde_json::to_vec(&snos_output).map_err(|e| SnosError::SnosOutputUnserializable {
            internal_id: internal_id.to_string(),
            message: e.to_string(),
        })?;
        data_storage.put_data(snos_output_json.into(), &snos_output_key).await.map_err(|e| {
            SnosError::SnosOutputUnstorable { internal_id: internal_id.to_string(), message: e.to_string() }
        })?;

        let program_output: Vec<[u8; 32]> = program_output.iter().map(|f| f.to_bytes_be()).collect();
        let encoded_data = bincode::serialize(&program_output).map_err(|e| SnosError::ProgramOutputUnserializable {
            internal_id: internal_id.to_string(),
            message: e.to_string(),
        })?;
        let program_output_key = format!("{block_number}/{PROGRAM_OUTPUT_FILE_NAME}");
        data_storage.put_data(encoded_data.into(), &program_output_key).await.map_err(|e| {
            SnosError::ProgramOutputUnstorable { internal_id: internal_id.to_string(), message: e.to_string() }
        })?;
=======
        // Process and store cairo_pie first, then drop it
        {
            let cairo_pie_key = format!("{block_number}/{CAIRO_PIE_FILE_NAME}");
            let cairo_pie_zip_bytes = self.cairo_pie_to_zip_bytes(cairo_pie).await.map_err(|e| {
                SnosError::CairoPieUnserializable { internal_id: internal_id.to_string(), message: e.to_string() }
            })?;
            data_storage.put_data(cairo_pie_zip_bytes, &cairo_pie_key).await.map_err(|e| {
                SnosError::CairoPieUnstorable { internal_id: internal_id.to_string(), message: e.to_string() }
            })?;
        } // cairo_pie_zip_bytes is dropped here
>>>>>>> 3a41cb75

        // Process and store snos_output
        {
            let snos_output_key = format!("{block_number}/{SNOS_OUTPUT_FILE_NAME}");
            let snos_output_json = serde_json::to_vec(&snos_output).map_err(|e| {
                SnosError::SnosOutputUnserializable { internal_id: internal_id.to_string(), message: e.to_string() }
            })?;
            data_storage.put_data(snos_output_json.into(), &snos_output_key).await.map_err(|e| {
                SnosError::SnosOutputUnstorable { internal_id: internal_id.to_string(), message: e.to_string() }
            })?;
        }

        // Process and store program_output in chunks if needed
        {
            let program_output_key = format!("{block_number}/{PROGRAM_OUTPUT_FILE_NAME}");
            // TODO: Consider processing in chunks if program_output is very large
            let program_output: Vec<[u8; 32]> = program_output.iter().map(|f| f.to_bytes_be()).collect();
            let encoded_data = bincode::serialize(&program_output).map_err(|e| {
                SnosError::ProgramOutputUnserializable { internal_id: internal_id.to_string(), message: e.to_string() }
            })?;
            data_storage.put_data(encoded_data.into(), &program_output_key).await.map_err(|e| {
                SnosError::ProgramOutputUnstorable { internal_id: internal_id.to_string(), message: e.to_string() }
            })?;
        }
        Ok(())
    }

    /// Converts the [CairoPie] input as a zip file and returns it as [Bytes].
    async fn cairo_pie_to_zip_bytes(&self, cairo_pie: &CairoPie) -> Result<Bytes> {
        let mut cairo_pie_zipfile = NamedTempFile::new()?;
        cairo_pie.write_zip_file(cairo_pie_zipfile.path())?;
        drop(cairo_pie); // Drop cairo_pie to release the memory
        let cairo_pie_zip_bytes = self.tempfile_to_bytes_streaming(&mut cairo_pie_zipfile).await?;
        cairo_pie_zipfile.close()?;
        Ok(cairo_pie_zip_bytes)
    }

    /// Converts a [NamedTempFile] to [Bytes].
    /// This function reads the file in chunks and appends them to the buffer.
    /// This is useful when the file is too large to be read in one go.
    async fn tempfile_to_bytes_streaming(&self, tmp_file: &mut NamedTempFile) -> Result<Bytes> {
        use tokio::io::AsyncReadExt;

        let file_size = tmp_file.as_file().metadata()?.len() as usize;
        let mut buffer = Vec::with_capacity(file_size);

        const CHUNK_SIZE: usize = 8192; // 8KB chunks
        let mut chunk = vec![0; CHUNK_SIZE];

        let mut file = tokio::fs::File::from_std(tmp_file.as_file().try_clone()?);

        while let Ok(n) = file.read(&mut chunk).await {
            if n == 0 {
                break;
            }
            buffer.extend_from_slice(&chunk[..n]);
        }

        Ok(Bytes::from(buffer))
    }
}<|MERGE_RESOLUTION|>--- conflicted
+++ resolved
@@ -16,13 +16,8 @@
 
 use super::constants::{JOB_METADATA_SNOS_BLOCK, JOB_METADATA_SNOS_FACT};
 use super::{JobError, OtherError};
-<<<<<<< HEAD
-use crate::config::Config;
+use crate::config::{self, Config};
 use crate::constants::{CAIRO_PIE_FILE_NAME, ON_CHAIN_DATA_FILE_NAME, PROGRAM_OUTPUT_FILE_NAME, SNOS_OUTPUT_FILE_NAME};
-=======
-use crate::config::{self, Config};
-use crate::constants::{CAIRO_PIE_FILE_NAME, PROGRAM_OUTPUT_FILE_NAME, SNOS_OUTPUT_FILE_NAME};
->>>>>>> 3a41cb75
 use crate::data_storage::DataStorage;
 use crate::jobs::snos_job::error::FactError;
 use crate::jobs::snos_job::fact_info::{build_on_chain_data, get_fact_info, get_fact_l2, get_program_output};
@@ -218,33 +213,6 @@
             })?;
 
         Ok(block_number)
-    }
-
-    /// Stores the [CairoPie] and the [StarknetOsOutput] in the Data Storage.
-    /// The paths will be:
-    ///     - [block_number]/cairo_pie.zip
-    ///     - [block_number]/snos_output.json
-    ///     - [block_number]/program_output.json
-    async fn store(
-        &self,
-        data_storage: &dyn DataStorage,
-        internal_id: &str,
-        block_number: u64,
-        cairo_pie: CairoPie,
-        snos_output: StarknetOsOutput,
-        program_output: Vec<Felt252>,
-    ) -> Result<(), SnosError> {
-<<<<<<< HEAD
-        self.store_cairo_pie_and_snos_output(
-            data_storage,
-            internal_id,
-            block_number,
-            &cairo_pie,
-            snos_output,
-            program_output,
-        )
-        .await?;
-        Ok(())
     }
 
     /// Stores the [CairoPie] and the [StarknetOsOutput] and [OnChainData] in the Data Storage.
@@ -288,6 +256,32 @@
     ///     - [block_number]/cairo_pie.zip
     ///     - [block_number]/snos_output.json
     ///     - [block_number]/program_output.json
+    async fn store(
+        &self,
+        data_storage: &dyn DataStorage,
+        internal_id: &str,
+        block_number: u64,
+        cairo_pie: CairoPie,
+        snos_output: StarknetOsOutput,
+        program_output: Vec<Felt252>,
+    ) -> Result<(), SnosError> {
+        self.store_cairo_pie_and_snos_output(
+            data_storage,
+            internal_id,
+            block_number,
+            &cairo_pie,
+            snos_output,
+            program_output,
+        )
+        .await?;
+        Ok(())
+    }
+
+    /// Stores the [CairoPie] and the [StarknetOsOutput] in the Data Storage.
+    /// The paths will be:
+    ///     - [block_number]/cairo_pie.zip
+    ///     - [block_number]/snos_output.json
+    ///     - [block_number]/program_output.json
     async fn store_cairo_pie_and_snos_output(
         &self,
         data_storage: &dyn DataStorage,
@@ -304,26 +298,6 @@
         data_storage.put_data(cairo_pie_zip_bytes, &cairo_pie_key).await.map_err(|e| {
             SnosError::CairoPieUnstorable { internal_id: internal_id.to_string(), message: e.to_string() }
         })?;
-
-        let snos_output_key = format!("{block_number}/{SNOS_OUTPUT_FILE_NAME}");
-        let snos_output_json = serde_json::to_vec(&snos_output).map_err(|e| SnosError::SnosOutputUnserializable {
-            internal_id: internal_id.to_string(),
-            message: e.to_string(),
-        })?;
-        data_storage.put_data(snos_output_json.into(), &snos_output_key).await.map_err(|e| {
-            SnosError::SnosOutputUnstorable { internal_id: internal_id.to_string(), message: e.to_string() }
-        })?;
-
-        let program_output: Vec<[u8; 32]> = program_output.iter().map(|f| f.to_bytes_be()).collect();
-        let encoded_data = bincode::serialize(&program_output).map_err(|e| SnosError::ProgramOutputUnserializable {
-            internal_id: internal_id.to_string(),
-            message: e.to_string(),
-        })?;
-        let program_output_key = format!("{block_number}/{PROGRAM_OUTPUT_FILE_NAME}");
-        data_storage.put_data(encoded_data.into(), &program_output_key).await.map_err(|e| {
-            SnosError::ProgramOutputUnstorable { internal_id: internal_id.to_string(), message: e.to_string() }
-        })?;
-=======
         // Process and store cairo_pie first, then drop it
         {
             let cairo_pie_key = format!("{block_number}/{CAIRO_PIE_FILE_NAME}");
@@ -334,7 +308,6 @@
                 SnosError::CairoPieUnstorable { internal_id: internal_id.to_string(), message: e.to_string() }
             })?;
         } // cairo_pie_zip_bytes is dropped here
->>>>>>> 3a41cb75
 
         // Process and store snos_output
         {
