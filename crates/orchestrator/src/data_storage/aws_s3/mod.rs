--- conflicted
+++ resolved
@@ -25,44 +25,22 @@
     pub async fn new(config: AWSS3ConfigType) -> Self {
         let (config_builder, config) = match config {
             AWSS3ConfigType::WithoutEndpoint(config) => {
-<<<<<<< HEAD
-                let credentials = Credentials::new(
-                    config.s3_key_id.clone(),
-                    config.s3_key_secret.clone(),
-                    None,
-                    None,
-                    "loaded_from_custom_env",
-                );
-                let region = Region::new(config.s3_bucket_region.clone().to_string());
-=======
                 let (credentials, region) = get_credentials_and_region_from_config(
                     config.s3_key_id.clone(),
                     config.s3_key_secret.clone(),
                     config.s3_bucket_region.clone(),
                 );
->>>>>>> 44aecd7c
                 (
                     Builder::new().region(region).credentials_provider(credentials).force_path_style(true),
                     AWSS3ConfigType::WithoutEndpoint(config),
                 )
             }
             AWSS3ConfigType::WithEndpoint(config) => {
-<<<<<<< HEAD
-                let credentials = Credentials::new(
-                    config.s3_key_id.clone(),
-                    config.s3_key_secret.clone(),
-                    None,
-                    None,
-                    "loaded_from_custom_env",
-                );
-                let region = Region::new(config.s3_bucket_region.clone().to_string());
-=======
                 let (credentials, region) = get_credentials_and_region_from_config(
                     config.s3_key_id.clone(),
                     config.s3_key_secret.clone(),
                     config.s3_bucket_region.clone(),
                 );
->>>>>>> 44aecd7c
                 (
                     Builder::new()
                         .region(region)
@@ -88,8 +66,6 @@
             AWSS3ConfigType::WithoutEndpoint(config) => config.s3_bucket_name,
         }
     }
-<<<<<<< HEAD
-=======
 }
 
 /// Return the constructed `Credentials` and `Region`
@@ -101,7 +77,6 @@
     let credentials = Credentials::new(s3_key_id, s3_key_secret, None, None, "loaded_from_custom_env");
     let region = Region::new(s3_bucket_region);
     (credentials, region)
->>>>>>> 44aecd7c
 }
 
 /// Implementation of `DataStorage` for `AWSS3`
