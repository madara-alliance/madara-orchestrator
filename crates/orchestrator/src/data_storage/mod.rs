--- conflicted
+++ resolved
@@ -26,11 +26,5 @@
 /// initialisation of data storage client
 pub trait DataStorageConfig {
     /// Get a config file from environment vars in system or
-<<<<<<< HEAD
-    /// dotenv file.
     fn new_with_settings(settings: &impl Settings) -> Self;
-=======
-    /// env file.
-    fn new_from_env() -> Self;
->>>>>>> 145df8e2
 }