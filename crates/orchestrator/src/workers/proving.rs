--- conflicted
+++ resolved
@@ -28,20 +28,12 @@
         tracing::debug!("Found {} successful SNOS jobs without proving jobs", successful_snos_jobs.len());
 
         for job in successful_snos_jobs {
-<<<<<<< HEAD
+            tracing::debug!(job_id = %job.internal_id, "Creating proof creation job for SNOS job");
             // If snos is not successful for this job then do not process it for proving
             if job.metadata.contains_key(SNOS_FAILED_JOB_TAG) {
                 Self::create_job_in_db(config.clone(), job.internal_id).await?;
             } else {
                 create_job(JobType::ProofCreation, job.internal_id.to_string(), job.metadata, config.clone()).await?;
-=======
-            tracing::debug!(job_id = %job.internal_id, "Creating proof creation job for SNOS job");
-            match create_job(JobType::ProofCreation, job.internal_id.to_string(), job.metadata.clone(), config.clone())
-                .await
-            {
-                Ok(_) => tracing::info!(block_no = %job.internal_id, "Successfully created proof creation job"),
-                Err(e) => tracing::error!(job_id = %job.internal_id, error = %e, "Failed to create proof creation job"),
->>>>>>> 5fb2de6c
             }
         }
 
