--- conflicted
+++ resolved
@@ -7,7 +7,7 @@
 use crate::config::Config;
 use crate::jobs::constants::JOB_METADATA_STATE_UPDATE_BLOCKS_TO_SETTLE_KEY;
 use crate::jobs::create_job;
-use crate::jobs::types::{JobItem, JobStatus, JobType};
+use crate::jobs::types::{JobStatus, JobType};
 use crate::workers::Worker;
 
 pub struct UpdateStateWorker;
@@ -21,10 +21,6 @@
         tracing::info!(log_type = "starting", category = "UpdateStateWorker", "UpdateStateWorker started.");
 
         let latest_job = config.database().get_latest_job_by_type(JobType::StateTransition).await?;
-<<<<<<< HEAD
-        println!("Got the latest job {:?}", latest_job);
-=======
->>>>>>> ad15e66b
 
         let (completed_da_jobs, last_block_processed_in_last_job) = match latest_job {
             Some(job) => {
