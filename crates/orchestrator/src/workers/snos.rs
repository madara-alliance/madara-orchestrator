--- conflicted
+++ resolved
@@ -22,19 +22,14 @@
         tracing::info!(log_type = "starting", category = "SnosWorker", "SnosWorker started.");
 
         let provider = config.starknet_client();
-<<<<<<< HEAD
         let latest_block_number =
             get_env_var_or_default("SNOS_LATEST_BLOCK", &provider.block_number().await?.to_string()).parse::<u64>()?;
-=======
-        let latest_block_number = provider.block_number().await?;
         tracing::debug!(latest_block_number = %latest_block_number, "Fetched latest block number from Starknet");
->>>>>>> 5fb2de6c
 
         // TODO : This needs to be optimized.
         // TODO : This is not scalable.
         let mut snos_jobs_in_db_block_numbers: Vec<u64> = config
             .database()
-<<<<<<< HEAD
             .get_jobs_by_type(JobType::SnosRun)
             .await?
             .iter()
@@ -45,58 +40,14 @@
         // TODO : temp solution
         let first_block = snos_jobs_in_db_block_numbers.get(0);
         let block = match first_block {
-            Some(first_block) => {
-                first_block.clone()
-            }
-            None => {
-                0
-            }
+            Some(first_block) => first_block.clone(),
+            None => 0,
         };
 
         for x in block..latest_block_number + 1 {
             if !snos_jobs_in_db_block_numbers.contains(&x) {
                 create_job(JobType::SnosRun, x.to_string(), HashMap::new(), config.clone()).await?;
             }
-=======
-            .get_latest_job_by_type_and_status(JobType::SnosRun, JobStatus::Completed)
-            .await?
-            .map(|item| item.internal_id)
-            .unwrap_or("0".to_string());
-        tracing::debug!(latest_processed_block = %latest_block_processed_data, "Fetched latest processed block from database");
-
-        // Check if job does not exist
-        // TODO: fetching all SNOS jobs with internal id > latest_block_processed_data
-        // can be done in one DB call
-        let job_in_db = config
-            .database()
-            .get_job_by_internal_id_and_type(&latest_block_number.to_string(), &JobType::SnosRun)
-            .await?;
-
-        if job_in_db.is_some() {
-            tracing::trace!(block_number = %latest_block_number, "SNOS job already exists for the latest block");
-            return Ok(());
-        }
-
-        let latest_block_processed: u64 = match latest_block_processed_data.parse() {
-            Ok(block) => block,
-            Err(e) => {
-                tracing::error!(error = %e, block_no = %latest_block_processed_data, "Failed to parse latest processed block number");
-                return Err(Box::new(e));
-            }
-        };
-
-        let block_diff = latest_block_number - latest_block_processed;
-        tracing::debug!(block_diff = %block_diff, "Calculated block difference");
-
-        // if all blocks are processed
-        if block_diff == 0 {
-            tracing::info!("All blocks are already processed");
-            return Ok(());
-        }
-
-        for x in latest_block_processed + 1..latest_block_number + 1 {
-            create_job(JobType::SnosRun, x.to_string(), HashMap::new(), config.clone()).await?;
->>>>>>> 5fb2de6c
         }
         tracing::info!(log_type = "completed", category = "SnosWorker", "SnosWorker completed.");
         Ok(())
