--- conflicted
+++ resolved
@@ -6,11 +6,8 @@
 use aws_config::meta::region::RegionProviderChain;
 use aws_config::{Region, SdkConfig};
 use aws_credential_types::Credentials;
-<<<<<<< HEAD
 use cairo_vm::types::layout_name::LayoutName;
-=======
 use color_eyre::eyre::eyre;
->>>>>>> 58cca2c3
 use da_client_interface::DaClient;
 use dotenvy::dotenv;
 use ethereum_da_client::EthereumDaClient;
@@ -63,10 +60,6 @@
     storage: Box<dyn DataStorage>,
     /// Alerts client
     alerts: Box<dyn Alerts>,
-    /// Layout to use for running SNOS
-    snos_layout_name: LayoutName,
-    /// Layout to use for proving
-    prover_layout_name: LayoutName,
 }
 
 #[derive(Debug, Clone)]
@@ -80,6 +73,10 @@
     pub snos_config: SNOSParams,
     pub service_config: ServiceParams,
     pub server_config: ServerParams,
+    /// Layout to use for running SNOS
+    pub snos_layout_name: LayoutName,
+    /// Layout to use for proving
+    pub prover_layout_name: LayoutName,
 }
 
 /// `ProviderConfig` is an enum used to represent the global config built
@@ -116,11 +113,16 @@
     let provider_params = run_cmd.validate_provider_params().expect("Failed to validate provider params");
     let provider_config = build_provider_config(&provider_params).await;
 
+    let (snos_layout_name, prover_layout_name) =
+        run_cmd.validate_proving_layout_name().expect("Failed to validate prover layout name");
+
     let orchestrator_params = OrchestratorParams {
         madara_rpc_url: run_cmd.madara_rpc_url.clone(),
         snos_config: run_cmd.validate_snos_params().expect("Failed to validate SNOS params"),
         service_config: run_cmd.validate_service_params().expect("Failed to validate service params"),
         server_config: run_cmd.validate_server_params().expect("Failed to validate server params"),
+        snos_layout_name,
+        prover_layout_name,
     };
 
     let rpc_client = JsonRpcClient::new(HttpTransport::new(orchestrator_params.madara_rpc_url.clone()));
@@ -159,28 +161,6 @@
     // init queue
     let queue_params = run_cmd.validate_queue_params().map_err(|e| eyre!("Failed to validate queue params: {e}"))?;
     let queue = build_queue_client(&queue_params, provider_config.clone()).await;
-
-    let snos_layout_name = match settings_provider.get_settings_or_panic("SNOS_LAYOUT_NAME").as_str() {
-        "all_cairo" => {
-            log::warn!(
-                "Using all_cairo layout for SNOS. This is probably not provable and so it's not recommended for \
-                 production use."
-            );
-            LayoutName::all_cairo
-        }
-        _ => panic!("Unsupported SNOS proof layout"),
-    };
-
-    let prover_layout_name = match settings_provider.get_settings_or_panic("PROVER_LAYOUT_NAME").as_str() {
-        "dynamic" => {
-            log::warn!(
-                "Using dynamic layout for proving. This is probably not provable and so it's not recommended for \
-                 production use." // TODO: verify this!!! no information as of now.
-            );
-            LayoutName::dynamic
-        }
-        _ => panic!("Unsupported SNOS proof layout"),
-    };
 
     Ok(Arc::new(Config::new(
         orchestrator_params,
@@ -192,8 +172,6 @@
         queue,
         storage_client,
         alerts_client,
-        snos_layout_name,
-        prover_layout_name,
     )))
 }
 
@@ -210,8 +188,6 @@
         queue: Box<dyn QueueProvider>,
         storage: Box<dyn DataStorage>,
         alerts: Box<dyn Alerts>,
-        snos_layout_name: LayoutName,
-        prover_layout_name: LayoutName,
     ) -> Self {
         Self {
             orchestrator_params,
@@ -223,8 +199,6 @@
             queue,
             storage,
             alerts,
-            snos_layout_name,
-            prover_layout_name,
         }
     }
 
@@ -290,12 +264,12 @@
 
     /// Returns the snos proof layout
     pub fn snos_layout_name(&self) -> &LayoutName {
-        &self.snos_layout_name
+        &self.orchestrator_params.snos_layout_name
     }
 
     /// Returns the snos proof layout
     pub fn prover_layout_name(&self) -> &LayoutName {
-        &self.prover_layout_name
+        &self.orchestrator_params.prover_layout_name
     }
 }
 
@@ -318,17 +292,12 @@
 }
 
 /// Builds the prover service based on the environment variable PROVER_SERVICE
-<<<<<<< HEAD
-pub fn build_prover_service(settings_provider: &impl Settings) -> Box<dyn ProverClient> {
-    match get_env_var_or_panic("PROVER_SERVICE").as_str() {
-        "sharp" => Box::new(SharpProverService::new_with_settings(settings_provider)),
-        "atlantic" => Box::new(AtlanticProverService::new_with_settings(settings_provider)),
-        _ => panic!("Unsupported prover service"),
-=======
 pub fn build_prover_service(prover_params: &ProverValidatedArgs) -> Box<dyn ProverClient> {
     match prover_params {
         ProverValidatedArgs::Sharp(sharp_params) => Box::new(SharpProverService::new_with_args(sharp_params)),
->>>>>>> 58cca2c3
+        ProverValidatedArgs::Atlantic(atlantic_params) => {
+            Box::new(AtlanticProverService::new_with_args(atlantic_params))
+        }
     }
 }
 
