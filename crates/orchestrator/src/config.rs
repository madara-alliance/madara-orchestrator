--- conflicted
+++ resolved
@@ -75,14 +75,8 @@
     let prover_client = build_prover_service(&settings_provider);
 
     let storage_client = build_storage_client(&aws_config).await;
-
-<<<<<<< HEAD
+    let alerts_client = build_alert_client().await;
     Arc::new(Config::new(
-=======
-    let alerts_client = build_alert_client().await;
-
-    Config::new(
->>>>>>> f84ba410
         Arc::new(provider),
         da_client,
         prover_client,
@@ -90,12 +84,8 @@
         database,
         queue,
         storage_client,
-<<<<<<< HEAD
+        alerts_client,
     ))
-=======
-        alerts_client,
-    )
->>>>>>> f84ba410
 }
 
 impl Config {
