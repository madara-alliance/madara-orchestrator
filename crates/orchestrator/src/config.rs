#[cfg(feature = "testing")]
use alloy::primitives::Address;
#[cfg(feature = "testing")]
use alloy::providers::RootProvider;
#[cfg(feature = "testing")]
use std::str::FromStr;

use std::sync::Arc;

use crate::alerts::aws_sns::AWSSNS;
use crate::alerts::Alerts;
use crate::data_storage::aws_s3::AWSS3;
use crate::data_storage::DataStorage;
use arc_swap::{ArcSwap, Guard};
use aws_config::meta::region::RegionProviderChain;
use aws_config::{Region, SdkConfig};
use aws_credential_types::Credentials;
use da_client_interface::DaClient;
use dotenvy::dotenv;
use ethereum_da_client::EthereumDaClient;
use ethereum_settlement_client::EthereumSettlementClient;
use prover_client_interface::ProverClient;
use settlement_client_interface::SettlementClient;
use sharp_service::SharpProverService;
use starknet::providers::jsonrpc::HttpTransport;
use starknet::providers::{JsonRpcClient, Url};
use starknet_settlement_client::StarknetSettlementClient;
use tokio::sync::OnceCell;
use utils::env_utils::get_env_var_or_panic;
use utils::settings::env::EnvSettingsProvider;
use utils::settings::Settings;

use crate::database::mongodb::MongoDb;
use crate::database::Database;
use crate::queue::sqs::SqsQueue;
use crate::queue::QueueProvider;

/// The app config. It can be accessed from anywhere inside the service
/// by calling `config` function.
pub struct Config {
    /// The starknet client to get data from the node
    starknet_client: Arc<JsonRpcClient<HttpTransport>>,
    /// The DA client to interact with the DA layer
    da_client: Box<dyn DaClient>,
    /// The service that produces proof and registers it onchain
    prover_client: Box<dyn ProverClient>,
    /// Settlement client
    settlement_client: Box<dyn SettlementClient>,
    /// The database client
    database: Box<dyn Database>,
    /// Queue client
    queue: Box<dyn QueueProvider>,
    /// Storage client
    storage: Box<dyn DataStorage>,
    /// Alerts client
    alerts: Box<dyn Alerts>,
}

/// `ProviderConfig` is an enum used to represent the global config built
/// using the settings provider. More providers can be added eg : GCP, AZURE etc.
///
/// We are using Arc<SdkConfig> because the config size is large and keeping it
/// a pointer is a better way to pass it through.
pub enum ProviderConfig {
    AWS(Arc<SdkConfig>),
}

/// To build a `SdkConfig` for AWS provider.
pub async fn get_aws_config(settings_provider: &impl Settings) -> SdkConfig {
    let region = settings_provider
        .get_settings("AWS_REGION")
        .expect("Not able to get AWS_REGION from provided settings provider.");
    let region_provider = RegionProviderChain::first_try(Region::new(region)).or_default_provider();
    let credentials = Credentials::from_keys(
        settings_provider
            .get_settings("AWS_ACCESS_KEY_ID")
            .expect("Not able to get AWS_ACCESS_KEY_ID from provided settings provider."),
        settings_provider
            .get_settings("AWS_SECRET_ACCESS_KEY")
            .expect("Not able to get AWS_SECRET_ACCESS_KEY from provided settings provider."),
        None,
    );
    aws_config::from_env().credentials_provider(credentials).region(region_provider).load().await
}

/// Initializes the app config
pub async fn init_config() -> Config {
    dotenv().ok();

    // init starknet client
    let provider = JsonRpcClient::new(HttpTransport::new(
        Url::parse(get_env_var_or_panic("MADARA_RPC_URL").as_str()).expect("Failed to parse URL"),
    ));

    let settings_provider = EnvSettingsProvider {};
    let aws_config = Arc::new(get_aws_config(&settings_provider).await);

    // init database
    let database = build_database_client(&settings_provider).await;
    let da_client = build_da_client(&settings_provider).await;
    let settlement_client = build_settlement_client(&settings_provider).await;
    let prover_client = build_prover_service(&settings_provider);
    let storage_client = build_storage_client(&settings_provider, ProviderConfig::AWS(Arc::clone(&aws_config))).await;
    let alerts_client = build_alert_client(&settings_provider, ProviderConfig::AWS(Arc::clone(&aws_config))).await;

    // init the queue
    // TODO: we use omniqueue for now which doesn't support loading AWS config
    // from `SdkConfig`. We can later move to using `aws_sdk_sqs`. This would require
    // us stop using the generic omniqueue abstractions for message ack/nack
    let queue = build_queue_client();

    Config::new(
        Arc::new(provider),
        da_client,
        prover_client,
        settlement_client,
        database,
        queue,
        storage_client,
        alerts_client,
    )
}

impl Config {
    /// Create a new config
    #[allow(clippy::too_many_arguments)]
    pub fn new(
        starknet_client: Arc<JsonRpcClient<HttpTransport>>,
        da_client: Box<dyn DaClient>,
        prover_client: Box<dyn ProverClient>,
        settlement_client: Box<dyn SettlementClient>,
        database: Box<dyn Database>,
        queue: Box<dyn QueueProvider>,
        storage: Box<dyn DataStorage>,
        alerts: Box<dyn Alerts>,
    ) -> Self {
        Self { starknet_client, da_client, prover_client, settlement_client, database, queue, storage, alerts }
    }

    /// Returns the starknet client
    pub fn starknet_client(&self) -> &Arc<JsonRpcClient<HttpTransport>> {
        &self.starknet_client
    }

    /// Returns the DA client
    pub fn da_client(&self) -> &dyn DaClient {
        self.da_client.as_ref()
    }

    /// Returns the proving service
    pub fn prover_client(&self) -> &dyn ProverClient {
        self.prover_client.as_ref()
    }

    /// Returns the settlement client
    pub fn settlement_client(&self) -> &dyn SettlementClient {
        self.settlement_client.as_ref()
    }

    /// Returns the database client
    pub fn database(&self) -> &dyn Database {
        self.database.as_ref()
    }

    /// Returns the queue provider
    pub fn queue(&self) -> &dyn QueueProvider {
        self.queue.as_ref()
    }

    /// Returns the storage provider
    pub fn storage(&self) -> &dyn DataStorage {
        self.storage.as_ref()
    }

    /// Returns the alerts client
    pub fn alerts(&self) -> &dyn Alerts {
        self.alerts.as_ref()
    }
}

/// The app config. It can be accessed from anywhere inside the service.
/// It's initialized only once.
/// We are using `ArcSwap` as it allow us to replace the new `Config` with
/// a new one which is required when running test cases. This approach was
/// inspired from here - https://github.com/matklad/once_cell/issues/127
pub static CONFIG: OnceCell<ArcSwap<Config>> = OnceCell::const_new();

/// Returns the app config. Initializes if not already done.
pub async fn config() -> Guard<Arc<Config>> {
    let cfg = CONFIG.get_or_init(|| async { ArcSwap::from_pointee(init_config().await) }).await;
    cfg.load()
}

/// OnceCell only allows us to initialize the config once and that's how it should be on production.
/// However, when running tests, we often want to reinitialize because we want to clear the DB and
/// set it up again for reuse in new tests. By calling `config_force_init` we replace the already
/// stored config inside `ArcSwap` with the new configuration and pool settings.
#[cfg(test)]
pub async fn config_force_init(config: Config) {
    match CONFIG.get() {
        Some(arc) => arc.store(Arc::new(config)),
        None => {
            CONFIG.get_or_init(|| async { ArcSwap::from_pointee(config) }).await;
        }
    }
}

/// Builds the DA client based on the environment variable DA_LAYER
pub async fn build_da_client(settings_provider: &impl Settings) -> Box<dyn DaClient + Send + Sync> {
    match get_env_var_or_panic("DA_LAYER").as_str() {
        "ethereum" => Box::new(EthereumDaClient::new_with_settings(settings_provider)),
        _ => panic!("Unsupported DA layer"),
    }
}

/// Builds the prover service based on the environment variable PROVER_SERVICE
pub fn build_prover_service(settings_provider: &impl Settings) -> Box<dyn ProverClient> {
    match get_env_var_or_panic("PROVER_SERVICE").as_str() {
        "sharp" => Box::new(SharpProverService::new_with_settings(settings_provider)),
        _ => panic!("Unsupported prover service"),
    }
}

/// Builds the settlement client depending on the env variable SETTLEMENT_LAYER
pub async fn build_settlement_client(settings_provider: &impl Settings) -> Box<dyn SettlementClient + Send + Sync> {
    match get_env_var_or_panic("SETTLEMENT_LAYER").as_str() {
<<<<<<< HEAD
        "ethereum" => {
            #[cfg(not(feature = "testing"))]
            {
                Box::new(EthereumSettlementClient::with_settings(settings_provider))
            }
            #[cfg(feature = "testing")]
            {
                Box::new(EthereumSettlementClient::with_test_settings(
                    RootProvider::new_http(get_env_var_or_panic("SETTLEMENT_RPC_URL").as_str().parse().unwrap()),
                    Address::from_str(&get_env_var_or_panic("DEFAULT_L1_CORE_CONTRACT_ADDRESS")).unwrap(),
                    Url::from_str(get_env_var_or_panic("SETTLEMENT_RPC_URL").as_str()).unwrap(),
                    Some(Address::from_str(get_env_var_or_panic("STARKNET_OPERATOR_ADDRESS").as_str()).unwrap()),
                ))
            }
        }
        "starknet" => Box::new(StarknetSettlementClient::with_settings(settings_provider).await),
=======
        "ethereum" => Box::new(EthereumSettlementClient::new_with_settings(settings_provider)),
        "starknet" => Box::new(StarknetSettlementClient::new_with_settings(settings_provider).await),
>>>>>>> 764c4fa4
        _ => panic!("Unsupported Settlement layer"),
    }
}

pub async fn build_storage_client(
    settings_provider: &impl Settings,
    provider_config: ProviderConfig,
) -> Box<dyn DataStorage + Send + Sync> {
    match get_env_var_or_panic("DATA_STORAGE").as_str() {
        "s3" => Box::new(AWSS3::new_with_settings(settings_provider, provider_config).await),
        _ => panic!("Unsupported Storage Client"),
    }
}

pub async fn build_alert_client(
    settings_provider: &impl Settings,
    provider_config: ProviderConfig,
) -> Box<dyn Alerts + Send + Sync> {
    match get_env_var_or_panic("ALERTS").as_str() {
        "sns" => Box::new(AWSSNS::new_with_settings(settings_provider, provider_config).await),
        _ => panic!("Unsupported Alert Client"),
    }
}

pub fn build_queue_client() -> Box<dyn QueueProvider + Send + Sync> {
    match get_env_var_or_panic("QUEUE_PROVIDER").as_str() {
        "sqs" => Box::new(SqsQueue {}),
        _ => panic!("Unsupported Queue Client"),
    }
}

pub async fn build_database_client(settings_provider: &impl Settings) -> Box<dyn Database + Send + Sync> {
    match get_env_var_or_panic("DATABASE").as_str() {
        "mongodb" => Box::new(MongoDb::new_with_settings(settings_provider).await),
        _ => panic!("Unsupported Database Client"),
    }
}<|MERGE_RESOLUTION|>--- conflicted
+++ resolved
@@ -224,7 +224,6 @@
 /// Builds the settlement client depending on the env variable SETTLEMENT_LAYER
 pub async fn build_settlement_client(settings_provider: &impl Settings) -> Box<dyn SettlementClient + Send + Sync> {
     match get_env_var_or_panic("SETTLEMENT_LAYER").as_str() {
-<<<<<<< HEAD
         "ethereum" => {
             #[cfg(not(feature = "testing"))]
             {
@@ -241,10 +240,6 @@
             }
         }
         "starknet" => Box::new(StarknetSettlementClient::with_settings(settings_provider).await),
-=======
-        "ethereum" => Box::new(EthereumSettlementClient::new_with_settings(settings_provider)),
-        "starknet" => Box::new(StarknetSettlementClient::new_with_settings(settings_provider).await),
->>>>>>> 764c4fa4
         _ => panic!("Unsupported Settlement layer"),
     }
 }
