--- conflicted
+++ resolved
@@ -3,13 +3,9 @@
 use std::str::FromStr;
 use std::sync::Arc;
 
-<<<<<<< HEAD
-use crate::data_storage::aws_s3::config::{AWSS3Config, AWSS3ConfigType, S3LocalStackConfig};
-=======
 use crate::alerts::aws_sns::AWSSNS;
 use crate::alerts::Alerts;
 use crate::data_storage::aws_s3::config::AWSS3Config;
->>>>>>> f84ba410
 use crate::data_storage::aws_s3::AWSS3;
 use crate::data_storage::{DataStorage, DataStorageConfig};
 use arc_swap::{ArcSwap, Guard};
@@ -221,14 +217,7 @@
 
 pub async fn build_storage_client(aws_config: &SdkConfig) -> Box<dyn DataStorage + Send + Sync> {
     match get_env_var_or_panic("DATA_STORAGE").as_str() {
-<<<<<<< HEAD
-        "s3" => Box::new(AWSS3::new(AWSS3ConfigType::WithoutEndpoint(AWSS3Config::new_from_env())).await),
-        "s3_localstack" => {
-            Box::new(AWSS3::new(AWSS3ConfigType::WithEndpoint(S3LocalStackConfig::new_from_env())).await)
-        }
-=======
         "s3" => Box::new(AWSS3::new(AWSS3Config::new_from_env(), aws_config)),
->>>>>>> f84ba410
         _ => panic!("Unsupported Storage Client"),
     }
 }
