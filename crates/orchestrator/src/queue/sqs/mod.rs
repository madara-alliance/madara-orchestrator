use std::time::Duration;

use async_trait::async_trait;
use aws_sdk_sqs::types::QueueAttributeName;
use aws_sdk_sqs::Client;
use color_eyre::eyre::eyre;
use color_eyre::Result;
use omniqueue::backends::{SqsBackend, SqsConfig, SqsConsumer, SqsProducer};
use omniqueue::{Delivery, QueueError};
use serde::Serialize;

<<<<<<< HEAD
use super::job_queue::QueueType;
use crate::queue::QueueProvider;
=======
use crate::queue::job_queue::{
    DATA_SUBMISSION_JOB_PROCESSING_QUEUE, DATA_SUBMISSION_JOB_VERIFICATION_QUEUE, JOB_HANDLE_FAILURE_QUEUE,
    PROOF_REGISTRATION_JOB_PROCESSING_QUEUE, PROOF_REGISTRATION_JOB_VERIFICATION_QUEUE, PROVING_JOB_PROCESSING_QUEUE,
    PROVING_JOB_VERIFICATION_QUEUE, SNOS_JOB_PROCESSING_QUEUE, SNOS_JOB_VERIFICATION_QUEUE,
    UPDATE_STATE_JOB_PROCESSING_QUEUE, UPDATE_STATE_JOB_VERIFICATION_QUEUE, WORKER_TRIGGER_QUEUE,
};
use crate::queue::{QueueConfig, QueueProvider};
use crate::setup::SetupConfig;

pub struct SqsQueue;
>>>>>>> a9d0e304

#[derive(Debug, Clone, Serialize)]
pub struct AWSSQSValidatedArgs {
    pub queue_base_url: String,
    pub sqs_prefix: String,
    pub sqs_suffix: String,
}

impl AWSSQSValidatedArgs {
    pub fn get_queue_url(&self, queue_type: QueueType) -> String {
        let name = format!("{}/{}", self.queue_base_url, self.get_queue_name(queue_type));
        name
    }

    pub fn get_queue_name(&self, queue_type: QueueType) -> String {
        format!("{}_{}_{}", self.sqs_prefix, queue_type, self.sqs_suffix)
    }
}

pub struct SqsQueue {
    pub params: AWSSQSValidatedArgs,
}

impl SqsQueue {
    pub fn new_with_params(params: AWSSQSValidatedArgs) -> Self {
        Self { params }
    }
}

#[allow(unreachable_patterns)]
#[async_trait]
impl QueueProvider for SqsQueue {
    async fn send_message_to_queue(&self, queue: QueueType, payload: String, delay: Option<Duration>) -> Result<()> {
        let queue_url = self.params.get_queue_url(queue);
        let producer = get_producer(queue_url).await?;

        match delay {
            Some(d) => producer.send_raw_scheduled(payload.as_str(), d).await?,
            None => producer.send_raw(payload.as_str()).await?,
        }

        Ok(())
    }

    async fn consume_message_from_queue(&self, queue: QueueType) -> std::result::Result<Delivery, QueueError> {
        let queue_url = self.params.get_queue_url(queue);
        let mut consumer = get_consumer(queue_url).await?;
        consumer.receive().await
    }

    async fn create_queue<'a>(&self, queue_config: &QueueConfig<'a>, config: &SetupConfig) -> Result<()> {
        let config = match config {
            SetupConfig::AWS(config) => config,
            _ => panic!("Unsupported SQS configuration"),
        };
        let sqs_client = Client::new(config);
        let res = sqs_client.create_queue().queue_name(&queue_config.name).send().await?;
        let queue_url = res.queue_url().ok_or_else(|| eyre!("Not able to get queue url from result"))?;

        let mut attributes = HashMap::new();
        attributes.insert(QueueAttributeName::VisibilityTimeout, queue_config.visibility_timeout.to_string());

        if let Some(dlq_config) = &queue_config.dlq_config {
            let dlq_url = Self::get_queue_url_from_client(dlq_config.dlq_name, &sqs_client).await?;
            let dlq_arn = Self::get_queue_arn(&sqs_client, &dlq_url).await?;
            let policy = format!(
                r#"{{"deadLetterTargetArn":"{}","maxReceiveCount":"{}"}}"#,
                dlq_arn, &dlq_config.max_receive_count
            );
            attributes.insert(QueueAttributeName::RedrivePolicy, policy);
        }

        sqs_client.set_queue_attributes().queue_url(queue_url).set_attributes(Some(attributes)).send().await?;

        Ok(())
    }
}

impl SqsQueue {
    /// To get the queue url from the given queue name
    async fn get_queue_url_from_client(queue_name: &str, sqs_client: &Client) -> Result<String> {
        Ok(sqs_client
            .get_queue_url()
            .queue_name(queue_name)
            .send()
            .await?
            .queue_url()
            .ok_or_else(|| eyre!("Unable to get queue url from the given queue_name."))?
            .to_string())
    }

    async fn get_queue_arn(client: &Client, queue_url: &str) -> Result<String> {
        let attributes = client
            .get_queue_attributes()
            .queue_url(queue_url)
            .attribute_names(QueueAttributeName::QueueArn)
            .send()
            .await?;

        Ok(attributes.attributes().unwrap().get(&QueueAttributeName::QueueArn).unwrap().to_string())
    }
}

// TODO: store the producer and consumer in memory to avoid creating a new one every time
async fn get_producer(queue: String) -> Result<SqsProducer> {
    let (producer, _) =
        SqsBackend::builder(SqsConfig { queue_dsn: queue, override_endpoint: true }).build_pair().await?;
    Ok(producer)
}

async fn get_consumer(queue: String) -> std::result::Result<SqsConsumer, QueueError> {
    let (_, consumer) =
        SqsBackend::builder(SqsConfig { queue_dsn: queue, override_endpoint: true }).build_pair().await?;
    Ok(consumer)
}<|MERGE_RESOLUTION|>--- conflicted
+++ resolved
@@ -1,3 +1,4 @@
+use std::collections::HashMap;
 use std::time::Duration;
 
 use async_trait::async_trait;
@@ -9,21 +10,9 @@
 use omniqueue::{Delivery, QueueError};
 use serde::Serialize;
 
-<<<<<<< HEAD
-use super::job_queue::QueueType;
-use crate::queue::QueueProvider;
-=======
-use crate::queue::job_queue::{
-    DATA_SUBMISSION_JOB_PROCESSING_QUEUE, DATA_SUBMISSION_JOB_VERIFICATION_QUEUE, JOB_HANDLE_FAILURE_QUEUE,
-    PROOF_REGISTRATION_JOB_PROCESSING_QUEUE, PROOF_REGISTRATION_JOB_VERIFICATION_QUEUE, PROVING_JOB_PROCESSING_QUEUE,
-    PROVING_JOB_VERIFICATION_QUEUE, SNOS_JOB_PROCESSING_QUEUE, SNOS_JOB_VERIFICATION_QUEUE,
-    UPDATE_STATE_JOB_PROCESSING_QUEUE, UPDATE_STATE_JOB_VERIFICATION_QUEUE, WORKER_TRIGGER_QUEUE,
-};
+use super::QueueType;
 use crate::queue::{QueueConfig, QueueProvider};
 use crate::setup::SetupConfig;
-
-pub struct SqsQueue;
->>>>>>> a9d0e304
 
 #[derive(Debug, Clone, Serialize)]
 pub struct AWSSQSValidatedArgs {
@@ -74,20 +63,25 @@
         consumer.receive().await
     }
 
-    async fn create_queue<'a>(&self, queue_config: &QueueConfig<'a>, config: &SetupConfig) -> Result<()> {
+    async fn create_queue(&self, queue_config: &QueueConfig, config: &SetupConfig) -> Result<()> {
         let config = match config {
             SetupConfig::AWS(config) => config,
             _ => panic!("Unsupported SQS configuration"),
         };
         let sqs_client = Client::new(config);
-        let res = sqs_client.create_queue().queue_name(&queue_config.name).send().await?;
+        let res =
+            sqs_client.create_queue().queue_name(self.params.get_queue_url(queue_config.name.clone())).send().await?;
         let queue_url = res.queue_url().ok_or_else(|| eyre!("Not able to get queue url from result"))?;
 
         let mut attributes = HashMap::new();
         attributes.insert(QueueAttributeName::VisibilityTimeout, queue_config.visibility_timeout.to_string());
 
         if let Some(dlq_config) = &queue_config.dlq_config {
-            let dlq_url = Self::get_queue_url_from_client(dlq_config.dlq_name, &sqs_client).await?;
+            let dlq_url = Self::get_queue_url_from_client(
+                self.params.get_queue_name(dlq_config.dlq_name.clone()).as_str(),
+                &sqs_client,
+            )
+            .await?;
             let dlq_arn = Self::get_queue_arn(&sqs_client, &dlq_url).await?;
             let policy = format!(
                 r#"{{"deadLetterTargetArn":"{}","maxReceiveCount":"{}"}}"#,
