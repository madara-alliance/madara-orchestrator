--- conflicted
+++ resolved
@@ -9,83 +9,122 @@
 use lazy_static::lazy_static;
 use mockall::automock;
 use omniqueue::{Delivery, QueueError};
+use strum_macros::Display;
 
 use crate::config::Config;
 use crate::jobs::JobError;
-<<<<<<< HEAD
-=======
 use crate::setup::SetupConfig;
 
-#[derive(Clone)]
-pub struct DlqConfig<'a> {
-    pub max_receive_count: i32,
-    pub dlq_name: &'a str,
+#[derive(Display, Debug, Clone, PartialEq, Eq)]
+pub enum QueueType {
+    #[strum(serialize = "snos_job_processing")]
+    SnosJobProcessing,
+    #[strum(serialize = "snos_job_verification")]
+    SnosJobVerification,
+    #[strum(serialize = "proving_job_processing")]
+    ProvingJobProcessing,
+    #[strum(serialize = "proving_job_verification")]
+    ProvingJobVerification,
+    #[strum(serialize = "proof_registration_job_processing")]
+    ProofRegistrationJobProcessing,
+    #[strum(serialize = "proof_registration_job_verification")]
+    ProofRegistrationJobVerification,
+    #[strum(serialize = "data_submission_job_processing")]
+    DataSubmissionJobProcessing,
+    #[strum(serialize = "data_submission_job_verification")]
+    DataSubmissionJobVerification,
+    #[strum(serialize = "update_state_job_processing")]
+    UpdateStateJobProcessing,
+    #[strum(serialize = "update_state_job_verification")]
+    UpdateStateJobVerification,
+    #[strum(serialize = "job_handle_failure")]
+    JobHandleFailure,
+    #[strum(serialize = "worker_trigger")]
+    WorkerTrigger,
+}
+
+impl QueueType {
+    pub fn iter() -> impl Iterator<Item = QueueType> {
+        [
+            QueueType::SnosJobProcessing,
+            QueueType::SnosJobVerification,
+            QueueType::ProvingJobProcessing,
+            QueueType::ProvingJobVerification,
+            QueueType::ProofRegistrationJobProcessing,
+            QueueType::ProofRegistrationJobVerification,
+            QueueType::DataSubmissionJobProcessing,
+            QueueType::DataSubmissionJobVerification,
+            QueueType::UpdateStateJobProcessing,
+            QueueType::UpdateStateJobVerification,
+            QueueType::JobHandleFailure,
+            QueueType::WorkerTrigger,
+        ]
+        .iter()
+        .cloned()
+    }
 }
 
 #[derive(Clone)]
-pub struct QueueConfig<'a> {
-    pub name: String,
-    pub visibility_timeout: i32,
-    pub dlq_config: Option<DlqConfig<'a>>,
+pub struct DlqConfig {
+    pub max_receive_count: i32,
+    pub dlq_name: QueueType,
 }
 
+#[derive(Clone)]
+pub struct QueueConfig {
+    pub name: QueueType,
+    pub visibility_timeout: i32,
+    pub dlq_config: Option<DlqConfig>,
+}
+
+// TODO: use QueueType::iter() or format!
 lazy_static! {
-    pub static ref JOB_HANDLE_FAILURE_QUEUE: String = String::from("madara_orchestrator_job_handle_failure_queue");
-    pub static ref QUEUES: Vec<QueueConfig<'static>> = vec![
+    pub static ref QUEUES: Vec<QueueConfig> = vec![
         QueueConfig {
-            name: String::from("madara_orchestrator_snos_job_processing_queue"),
+            name: QueueType::SnosJobProcessing,
             visibility_timeout: 300,
-            dlq_config: Some(DlqConfig { max_receive_count: 5, dlq_name: &JOB_HANDLE_FAILURE_QUEUE })
+            dlq_config: Some(DlqConfig { max_receive_count: 5, dlq_name: QueueType::JobHandleFailure })
         },
         QueueConfig {
-            name: String::from("madara_orchestrator_snos_job_verification_queue"),
+            name: QueueType::SnosJobVerification,
             visibility_timeout: 300,
-            dlq_config: Some(DlqConfig { max_receive_count: 5, dlq_name: &JOB_HANDLE_FAILURE_QUEUE })
+            dlq_config: Some(DlqConfig { max_receive_count: 5, dlq_name: QueueType::JobHandleFailure })
         },
         QueueConfig {
-            name: String::from("madara_orchestrator_proving_job_processing_queue"),
+            name: QueueType::ProvingJobProcessing,
             visibility_timeout: 300,
-            dlq_config: Some(DlqConfig { max_receive_count: 5, dlq_name: &JOB_HANDLE_FAILURE_QUEUE })
+            dlq_config: Some(DlqConfig { max_receive_count: 5, dlq_name: QueueType::JobHandleFailure })
         },
         QueueConfig {
-            name: String::from("madara_orchestrator_proving_job_verification_queue"),
+            name: QueueType::ProvingJobVerification,
             visibility_timeout: 300,
-            dlq_config: Some(DlqConfig { max_receive_count: 5, dlq_name: &JOB_HANDLE_FAILURE_QUEUE })
+            dlq_config: Some(DlqConfig { max_receive_count: 5, dlq_name: QueueType::JobHandleFailure })
         },
         QueueConfig {
-            name: String::from("madara_orchestrator_data_submission_job_processing_queue"),
+            name: QueueType::DataSubmissionJobProcessing,
             visibility_timeout: 300,
-            dlq_config: Some(DlqConfig { max_receive_count: 5, dlq_name: &JOB_HANDLE_FAILURE_QUEUE })
+            dlq_config: Some(DlqConfig { max_receive_count: 5, dlq_name: QueueType::JobHandleFailure })
         },
         QueueConfig {
-            name: String::from("madara_orchestrator_data_submission_job_verification_queue"),
+            name: QueueType::DataSubmissionJobVerification,
             visibility_timeout: 300,
-            dlq_config: Some(DlqConfig { max_receive_count: 5, dlq_name: &JOB_HANDLE_FAILURE_QUEUE })
+            dlq_config: Some(DlqConfig { max_receive_count: 5, dlq_name: QueueType::JobHandleFailure })
         },
         QueueConfig {
-            name: String::from("madara_orchestrator_update_state_job_processing_queue"),
+            name: QueueType::UpdateStateJobProcessing,
             visibility_timeout: 300,
-            dlq_config: Some(DlqConfig { max_receive_count: 5, dlq_name: &JOB_HANDLE_FAILURE_QUEUE })
+            dlq_config: Some(DlqConfig { max_receive_count: 5, dlq_name: QueueType::JobHandleFailure })
         },
         QueueConfig {
-            name: String::from("madara_orchestrator_update_state_job_verification_queue"),
+            name: QueueType::UpdateStateJobVerification,
             visibility_timeout: 300,
-            dlq_config: Some(DlqConfig { max_receive_count: 5, dlq_name: &JOB_HANDLE_FAILURE_QUEUE })
+            dlq_config: Some(DlqConfig { max_receive_count: 5, dlq_name: QueueType::JobHandleFailure })
         },
-        QueueConfig {
-            name: String::from("madara_orchestrator_job_handle_failure_queue"),
-            visibility_timeout: 300,
-            dlq_config: None
-        },
-        QueueConfig {
-            name: String::from("madara_orchestrator_worker_trigger_queue"),
-            visibility_timeout: 300,
-            dlq_config: None
-        },
+        QueueConfig { name: QueueType::JobHandleFailure, visibility_timeout: 300, dlq_config: None },
+        QueueConfig { name: QueueType::WorkerTrigger, visibility_timeout: 300, dlq_config: None },
     ];
 }
 
->>>>>>> a9d0e304
 /// Queue Provider Trait
 ///
 /// The QueueProvider trait is used to define the methods that a queue
@@ -94,21 +133,10 @@
 #[automock]
 #[async_trait]
 pub trait QueueProvider: Send + Sync {
-<<<<<<< HEAD
-    async fn send_message_to_queue(
-        &self,
-        queue: job_queue::QueueType,
-        payload: String,
-        delay: Option<Duration>,
-    ) -> EyreResult<()>;
-    async fn consume_message_from_queue(
-        &self,
-        queue: job_queue::QueueType,
-    ) -> std::result::Result<Delivery, QueueError>;
-=======
-    async fn send_message_to_queue(&self, queue: String, payload: String, delay: Option<Duration>) -> EyreResult<()>;
-    async fn consume_message_from_queue(&self, queue: String) -> Result<Delivery, QueueError>;
-    async fn create_queue<'a>(&self, queue_config: &QueueConfig<'a>, config: &SetupConfig) -> EyreResult<()>;
+    async fn send_message_to_queue(&self, queue: QueueType, payload: String, delay: Option<Duration>)
+    -> EyreResult<()>;
+    async fn consume_message_from_queue(&self, queue: QueueType) -> std::result::Result<Delivery, QueueError>;
+    async fn create_queue(&self, queue_config: &QueueConfig, config: &SetupConfig) -> EyreResult<()>;
     async fn setup(&self, config: SetupConfig) -> EyreResult<()> {
         // Creating the queues :
         for queue in QUEUES.iter() {
@@ -116,7 +144,6 @@
         }
         Ok(())
     }
->>>>>>> a9d0e304
 }
 
 pub async fn init_consumers(config: Arc<Config>) -> Result<(), JobError> {
