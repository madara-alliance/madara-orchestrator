use std::future::Future;
use std::time::Duration;

use color_eyre::eyre::Context;
use color_eyre::Result as EyreResult;
use omniqueue::{Delivery, QueueError};
use serde::{Deserialize, Serialize};
use tokio::time::sleep;
use tracing::log;
use uuid::Uuid;

use crate::config::config;
use crate::jobs::{handle_job_failure, process_job, verify_job, JobError, OtherError};

pub const JOB_PROCESSING_QUEUE: &str = "madara_orchestrator_job_processing_queue";
pub const JOB_VERIFICATION_QUEUE: &str = "madara_orchestrator_job_verification_queue";
// Below is the Data Letter Queue for the above two jobs.
pub const JOB_HANDLE_FAILURE_QUEUE: &str = "madara_orchestrator_job_handle_failure_queue";

// Queues for SNOS worker trigger listening
pub const WORKER_TRIGGER_QUEUE: &str = "madara_orchestrator_worker_trigger_queue";

use crate::workers::data_submission_worker::DataSubmissionWorker;
use crate::workers::proof_registration::ProofRegistrationWorker;
use crate::workers::proving::ProvingWorker;
use crate::workers::snos::SnosWorker;
use crate::workers::update_state::UpdateStateWorker;
use crate::workers::Worker;
use thiserror::Error;

#[derive(Error, Debug, PartialEq)]
pub enum ConsumptionError {
    #[error("Failed to consume message from queue, error {error_msg:?}")]
    FailedToConsumeFromQueue { error_msg: String },

    #[error("Failed to handle job with id {job_id:?}. Error: {error_msg:?}")]
    FailedToHandleJob { job_id: Uuid, error_msg: String },

    #[error("Failed to spawn {worker_trigger_type:?} worker. Error: {error_msg:?}")]
    FailedToSpawnWorker { worker_trigger_type: WorkerTriggerType, error_msg: String },

    #[error("Other error: {0}")]
    Other(#[from] OtherError),
}

#[derive(Debug, Serialize, Deserialize)]
pub struct JobQueueMessage {
    pub(crate) id: Uuid,
}

#[derive(Debug, Serialize, Deserialize, PartialEq, Clone)]
pub enum WorkerTriggerType {
    Snos,
    Proving,
    ProofRegistration,
    DataSubmission,
    UpdateState,
}

#[derive(Debug, Serialize, Deserialize, Clone)]
pub struct WorkerTriggerMessage {
    pub(crate) worker: WorkerTriggerType,
}

enum DeliveryReturnType {
    Message(Delivery),
    NoMessage,
}

pub async fn add_job_to_process_queue(id: Uuid) -> EyreResult<()> {
    log::info!("Adding job with id {:?} to processing queue", id);
    add_job_to_queue(id, JOB_PROCESSING_QUEUE.to_string(), None).await
}

pub async fn add_job_to_verification_queue(id: Uuid, delay: Duration) -> EyreResult<()> {
    log::info!("Adding job with id {:?} to verification queue", id);
    add_job_to_queue(id, JOB_VERIFICATION_QUEUE.to_string(), Some(delay)).await
}

pub async fn consume_job_from_queue<F, Fut>(queue: String, handler: F) -> Result<(), ConsumptionError>
where
    F: FnOnce(Uuid) -> Fut,
    Fut: Future<Output = Result<(), JobError>>,
{
    log::info!("Consuming from queue {:?}", queue);
    let delivery = get_delivery_from_queue(&queue).await?;

    let message = match delivery {
        DeliveryReturnType::Message(message) => message,
        DeliveryReturnType::NoMessage => return Ok(()),
    };

    let job_message = parse_job_message(&message)?;

    if let Some(job_message) = job_message {
        handle_job_message(job_message, message, handler).await?;
    }

    Ok(())
}

/// Function to consume the message from the worker trigger queues and spawn the worker
/// for respective message received.
pub async fn consume_worker_trigger_messages_from_queue<F, Fut>(
    queue: String,
    handler: F,
) -> Result<(), ConsumptionError>
where
    F: FnOnce(Box<dyn Worker>) -> Fut,
    Fut: Future<Output = color_eyre::Result<()>>,
{
    log::info!("Consuming from queue {:?}", queue);
    let delivery = get_delivery_from_queue(&queue).await?;

    let message = match delivery {
        DeliveryReturnType::Message(message) => message,
        DeliveryReturnType::NoMessage => return Ok(()),
    };

    let job_message = parse_worker_message(&message)?;

    if let Some(job_message) = job_message {
        handle_worker_message(job_message, message, handler).await?;
    }

    Ok(())
}

fn parse_job_message(message: &Delivery) -> Result<Option<JobQueueMessage>, ConsumptionError> {
    message
        .payload_serde_json()
        .wrap_err("Payload Serde Error")
<<<<<<< HEAD
        .map_err(|e| ConsumptionError::Other(OtherError::from(e)))?;

    match job_message {
        Some(job_message) => {
            log::info!("Handling job with id {:?} for queue {:?}", job_message.id, queue);
            match handler(job_message.id).await {
                Ok(_) => delivery
                    .ack()
                    .await
                    .map_err(|(e, _)| e)
                    .wrap_err("Queue Error")
                    .map_err(|e| ConsumptionError::Other(OtherError::from(e)))?,
                Err(e) => {
                    log::error!("Failed to handle job with id {:?}. Error: {:?}", job_message.id, e);

                    // Sending alert in case of job error
                    config
                        .alerts()
                        .send_alert_message(e.to_string())
                        .await
                        .map_err(|e| ConsumptionError::Other(OtherError::from(e)))?;

                    // if the queue as a retry logic at the source, it will be attempted
                    // after the nack
                    match delivery.nack().await {
                        Ok(_) => Err(ConsumptionError::FailedToHandleJob {
                            job_id: job_message.id,
                            error_msg: "Job handling failed, message nack-ed".to_string(),
                        })?,
                        Err(delivery_nack_error) => Err(ConsumptionError::FailedToHandleJob {
                            job_id: job_message.id,
                            error_msg: delivery_nack_error.0.to_string(),
                        })?,
                    }
                }
            };
=======
        .map_err(|e| ConsumptionError::Other(OtherError::from(e)))
}

fn parse_worker_message(message: &Delivery) -> Result<Option<WorkerTriggerMessage>, ConsumptionError> {
    message
        .payload_serde_json()
        .wrap_err("Payload Serde Error")
        .map_err(|e| ConsumptionError::Other(OtherError::from(e)))
}

async fn handle_job_message<F, Fut>(
    job_message: JobQueueMessage,
    message: Delivery,
    handler: F,
) -> Result<(), ConsumptionError>
where
    F: FnOnce(Uuid) -> Fut,
    Fut: Future<Output = Result<(), JobError>>,
{
    log::info!("Handling job with id {:?}", job_message.id);

    match handler(job_message.id).await {
        Ok(_) => {
            message
                .ack()
                .await
                .map_err(|(e, _)| e)
                .wrap_err("Queue Error")
                .map_err(|e| ConsumptionError::Other(OtherError::from(e)))?;
            Ok(())
>>>>>>> 5728df21
        }
        Err(e) => {
            log::error!("Failed to handle job with id {:?}. Error: {:?}", job_message.id, e);
            match message.nack().await {
                Ok(_) => Err(ConsumptionError::FailedToHandleJob {
                    job_id: job_message.id,
                    error_msg: "Job handling failed, message nack-ed".to_string(),
                }),
                Err(delivery_nack_error) => Err(ConsumptionError::FailedToHandleJob {
                    job_id: job_message.id,
                    error_msg: delivery_nack_error.0.to_string(),
                }),
            }
        }
    }
}

async fn handle_worker_message<F, Fut>(
    job_message: WorkerTriggerMessage,
    message: Delivery,
    handler: F,
) -> Result<(), ConsumptionError>
where
    F: FnOnce(Box<dyn Worker>) -> Fut,
    Fut: Future<Output = color_eyre::Result<()>>,
{
    log::info!("Handling worker trigger for worker type : {:?}", job_message.worker);
    let worker_handler = get_worker_handler_from_worker_trigger_type(job_message.worker.clone());

    match handler(worker_handler).await {
        Ok(_) => {
            message
                .ack()
                .await
                .map_err(|(e, _)| e)
                .wrap_err("Queue Error")
                .map_err(|e| ConsumptionError::Other(OtherError::from(e)))?;
            Ok(())
        }
        Err(e) => {
            log::error!("Failed to handle worker trigger {:?}. Error: {:?}", job_message.worker, e);
            message.nack().await.map_err(|(e, _)| ConsumptionError::Other(OtherError::from(e.to_string())))?;
            Err(ConsumptionError::FailedToSpawnWorker {
                worker_trigger_type: job_message.worker,
                error_msg: "Worker handling failed, message nack-ed".to_string(),
            })
        }
    }
}

/// To get Box<dyn Worker> handler from `WorkerTriggerType`.
fn get_worker_handler_from_worker_trigger_type(worker_trigger_type: WorkerTriggerType) -> Box<dyn Worker> {
    match worker_trigger_type {
        WorkerTriggerType::Snos => Box::new(SnosWorker),
        WorkerTriggerType::Proving => Box::new(ProvingWorker),
        WorkerTriggerType::DataSubmission => Box::new(DataSubmissionWorker),
        WorkerTriggerType::ProofRegistration => Box::new(ProofRegistrationWorker),
        WorkerTriggerType::UpdateState => Box::new(UpdateStateWorker),
    }
}

/// To get the delivery from the message queue using the queue name
async fn get_delivery_from_queue(queue: &str) -> Result<DeliveryReturnType, ConsumptionError> {
    match config().await.queue().consume_message_from_queue(queue.to_string()).await {
        Ok(d) => Ok(DeliveryReturnType::Message(d)),
        Err(QueueError::NoData) => Ok(DeliveryReturnType::NoMessage),
        Err(e) => Err(ConsumptionError::FailedToConsumeFromQueue { error_msg: e.to_string() }),
    }
}

macro_rules! spawn_consumer {
    ($queue_type :expr, $handler : expr, $consume_function: expr) => {
        tokio::spawn(async move {
            loop {
                match $consume_function($queue_type, $handler).await {
                    Ok(_) => {}
                    Err(e) => log::error!("Failed to consume from queue {:?}. Error: {:?}", $queue_type, e),
                }
                sleep(Duration::from_secs(1)).await;
            }
        });
    };
}

pub async fn init_consumers() -> Result<(), JobError> {
    spawn_consumer!(JOB_PROCESSING_QUEUE.to_string(), process_job, consume_job_from_queue);
    spawn_consumer!(JOB_VERIFICATION_QUEUE.to_string(), verify_job, consume_job_from_queue);
    spawn_consumer!(JOB_HANDLE_FAILURE_QUEUE.to_string(), handle_job_failure, consume_job_from_queue);
    spawn_consumer!(WORKER_TRIGGER_QUEUE.to_string(), spawn_worker, consume_worker_trigger_messages_from_queue);
    Ok(())
}

/// To spawn the worker by passing the worker struct
async fn spawn_worker(worker: Box<dyn Worker>) -> color_eyre::Result<()> {
    worker.run_worker_if_enabled().await.expect("Error in running the worker.");
    Ok(())
}

async fn add_job_to_queue(id: Uuid, queue: String, delay: Option<Duration>) -> EyreResult<()> {
    let config = config().await;
    let message = JobQueueMessage { id };
    config.queue().send_message_to_queue(queue, serde_json::to_string(&message)?, delay).await?;
    Ok(())
}<|MERGE_RESOLUTION|>--- conflicted
+++ resolved
@@ -130,7 +130,6 @@
     message
         .payload_serde_json()
         .wrap_err("Payload Serde Error")
-<<<<<<< HEAD
         .map_err(|e| ConsumptionError::Other(OtherError::from(e)))?;
 
     match job_message {
@@ -167,38 +166,6 @@
                     }
                 }
             };
-=======
-        .map_err(|e| ConsumptionError::Other(OtherError::from(e)))
-}
-
-fn parse_worker_message(message: &Delivery) -> Result<Option<WorkerTriggerMessage>, ConsumptionError> {
-    message
-        .payload_serde_json()
-        .wrap_err("Payload Serde Error")
-        .map_err(|e| ConsumptionError::Other(OtherError::from(e)))
-}
-
-async fn handle_job_message<F, Fut>(
-    job_message: JobQueueMessage,
-    message: Delivery,
-    handler: F,
-) -> Result<(), ConsumptionError>
-where
-    F: FnOnce(Uuid) -> Fut,
-    Fut: Future<Output = Result<(), JobError>>,
-{
-    log::info!("Handling job with id {:?}", job_message.id);
-
-    match handler(job_message.id).await {
-        Ok(_) => {
-            message
-                .ack()
-                .await
-                .map_err(|(e, _)| e)
-                .wrap_err("Queue Error")
-                .map_err(|e| ConsumptionError::Other(OtherError::from(e)))?;
-            Ok(())
->>>>>>> 5728df21
         }
         Err(e) => {
             log::error!("Failed to handle job with id {:?}. Error: {:?}", job_message.id, e);
