--- conflicted
+++ resolved
@@ -140,21 +140,15 @@
     let job_message = parse_job_message(&message)?;
 
     if let Some(job_message) = job_message {
-<<<<<<< HEAD
-=======
         tracing::info!(queue = %queue, job_id = %job_message.id, "Processing job message");
->>>>>>> 5fb2de6c
         tokio::spawn(async move {
             match handle_job_message(job_message, message, handler, config).await {
                 Ok(_) => {}
                 Err(e) => log::error!("Failed to handle job message. Error: {:?}", e),
             }
         });
-<<<<<<< HEAD
-=======
     } else {
         tracing::warn!(queue = %queue, "Received empty job message");
->>>>>>> 5fb2de6c
     }
 
     tracing::info!(queue = %queue, "Job consumption completed successfully");
