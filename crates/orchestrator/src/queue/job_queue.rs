use std::future::Future;
use std::time::Duration;

use color_eyre::eyre::Context;
use color_eyre::Result as EyreResult;
use omniqueue::QueueError;
use serde::{Deserialize, Serialize};
use tokio::time::sleep;
use tracing::log;
use uuid::Uuid;

use crate::config::config;
<<<<<<< HEAD
use crate::jobs::{process_job, verify_job, JobError};
=======
use crate::jobs::{handle_job_failure, process_job, verify_job};
>>>>>>> 5cfe98e7

pub const JOB_PROCESSING_QUEUE: &str = "madara_orchestrator_job_processing_queue";
pub const JOB_VERIFICATION_QUEUE: &str = "madara_orchestrator_job_verification_queue";
// Below is the Data Letter Queue for the the above two jobs.
pub const JOB_HANDLE_FAILURE_QUEUE: &str = "madara_orchestrator_job_handle_failure_queue";

use thiserror::Error;

#[derive(Error, Debug)]
pub enum ConsumptionError {
    #[error("Failed to consume message from queue, error {error_msg:?}")]
    FailedToConsumeFromQueue { error_msg: String },

    #[error("Failed to handle job with id {job_id:?}. Error: {error_msg:?}")]
    FailedToHandleJob { job_id: Uuid, error_msg: String },

    #[error("Other error: {0}")]
    Other(#[from] color_eyre::eyre::Error),
}

#[derive(Debug, Serialize, Deserialize)]
pub struct JobQueueMessage {
    pub(crate) id: Uuid,
}

pub async fn add_job_to_process_queue(id: Uuid) -> EyreResult<()> {
    log::info!("Adding job with id {:?} to processing queue", id);
    add_job_to_queue(id, JOB_PROCESSING_QUEUE.to_string(), None).await
}

pub async fn add_job_to_verification_queue(id: Uuid, delay: Duration) -> EyreResult<()> {
    log::info!("Adding job with id {:?} to verification queue", id);
    add_job_to_queue(id, JOB_VERIFICATION_QUEUE.to_string(), Some(delay)).await
}

pub async fn consume_job_from_queue<F, Fut>(queue: String, handler: F) -> Result<(), ConsumptionError>
where
    F: FnOnce(Uuid) -> Fut,
    Fut: Future<Output = Result<(), JobError>>,
{
    log::info!("Consuming from queue {:?}", queue);
    let config = config().await;
    let delivery = match config.queue().consume_message_from_queue(queue.clone()).await {
        Ok(d) => d,
        Err(QueueError::NoData) => {
            return Ok(());
        }
        Err(e) => {
            return Err(ConsumptionError::FailedToConsumeFromQueue { error_msg: e.to_string() });
        }
    };
    let job_message: Option<JobQueueMessage> = delivery.payload_serde_json().wrap_err("Payload Serde Error ")?;

    match job_message {
        Some(job_message) => {
            log::info!("Handling job with id {:?} for queue {:?}", job_message.id, queue);
            match handler(job_message.id).await {
                Ok(_) => delivery.ack().await.map_err(|(e, _)| e).wrap_err("Queue Error ")?,
                Err(e) => {
                    log::error!("Failed to handle job with id {:?}. Error: {:?}", job_message.id, e);

                    // if the queue as a retry logic at the source, it will be attempted
                    // after the nack
                    match delivery.nack().await {
                        Ok(_) => Err(ConsumptionError::FailedToHandleJob {
                            job_id: job_message.id,
                            error_msg: "Job handling failed, message nack-ed".to_string(),
                        })?,
                        Err(delivery_nack_error) => Err(ConsumptionError::FailedToHandleJob {
                            job_id: job_message.id,
                            error_msg: delivery_nack_error.0.to_string(),
                        })?,
                    }
                }
            };
        }
        None => return Ok(()),
    };

    Ok(())
}

<<<<<<< HEAD
pub async fn init_consumers() -> Result<(), JobError> {
    // TODO: figure out a way to generalize this
    tokio::spawn(async move {
        loop {
            match consume_job_from_queue(JOB_PROCESSING_QUEUE.to_string(), process_job).await {
                Ok(_) => {}
                Err(e) => log::error!("Failed to consume from queue {:?}. Error: {:?}", JOB_PROCESSING_QUEUE, e),
            }
            sleep(Duration::from_secs(1)).await;
        }
    });
    tokio::spawn(async move {
        loop {
            match consume_job_from_queue(JOB_VERIFICATION_QUEUE.to_string(), verify_job).await {
                Ok(_) => {}
                Err(e) => log::error!("Failed to consume from queue {:?}. Error: {:?}", JOB_VERIFICATION_QUEUE, e),
=======
macro_rules! spawn_consumer {
    ($queue_type :expr, $handler : expr) => {
        tokio::spawn(async move {
            loop {
                match consume_job_from_queue($queue_type, $handler).await {
                    Ok(_) => {}
                    Err(e) => log::error!("Failed to consume from queue {:?}. Error: {:?}", $queue_type, e),
                }
                sleep(Duration::from_secs(1)).await;
>>>>>>> 5cfe98e7
            }
        });
    };
}

pub async fn init_consumers() -> Result<()> {
    spawn_consumer!(JOB_PROCESSING_QUEUE.to_string(), process_job);
    spawn_consumer!(JOB_VERIFICATION_QUEUE.to_string(), verify_job);
    spawn_consumer!(JOB_HANDLE_FAILURE_QUEUE.to_string(), handle_job_failure);

    Ok(())
}

async fn add_job_to_queue(id: Uuid, queue: String, delay: Option<Duration>) -> EyreResult<()> {
    let config = config().await;
    let message = JobQueueMessage { id };
    config.queue().send_message_to_queue(queue, serde_json::to_string(&message)?, delay).await?;
    Ok(())
}<|MERGE_RESOLUTION|>--- conflicted
+++ resolved
@@ -10,11 +10,7 @@
 use uuid::Uuid;
 
 use crate::config::config;
-<<<<<<< HEAD
-use crate::jobs::{process_job, verify_job, JobError};
-=======
-use crate::jobs::{handle_job_failure, process_job, verify_job};
->>>>>>> 5cfe98e7
+use crate::jobs::{handle_job_failure, process_job, verify_job, JobError};
 
 pub const JOB_PROCESSING_QUEUE: &str = "madara_orchestrator_job_processing_queue";
 pub const JOB_VERIFICATION_QUEUE: &str = "madara_orchestrator_job_verification_queue";
@@ -97,24 +93,6 @@
     Ok(())
 }
 
-<<<<<<< HEAD
-pub async fn init_consumers() -> Result<(), JobError> {
-    // TODO: figure out a way to generalize this
-    tokio::spawn(async move {
-        loop {
-            match consume_job_from_queue(JOB_PROCESSING_QUEUE.to_string(), process_job).await {
-                Ok(_) => {}
-                Err(e) => log::error!("Failed to consume from queue {:?}. Error: {:?}", JOB_PROCESSING_QUEUE, e),
-            }
-            sleep(Duration::from_secs(1)).await;
-        }
-    });
-    tokio::spawn(async move {
-        loop {
-            match consume_job_from_queue(JOB_VERIFICATION_QUEUE.to_string(), verify_job).await {
-                Ok(_) => {}
-                Err(e) => log::error!("Failed to consume from queue {:?}. Error: {:?}", JOB_VERIFICATION_QUEUE, e),
-=======
 macro_rules! spawn_consumer {
     ($queue_type :expr, $handler : expr) => {
         tokio::spawn(async move {
@@ -124,7 +102,6 @@
                     Err(e) => log::error!("Failed to consume from queue {:?}. Error: {:?}", $queue_type, e),
                 }
                 sleep(Duration::from_secs(1)).await;
->>>>>>> 5cfe98e7
             }
         });
     };
