--- conflicted
+++ resolved
@@ -140,19 +140,15 @@
     let job_message = parse_job_message(&message)?;
 
     if let Some(job_message) = job_message {
-<<<<<<< HEAD
         tracing::info!(queue = %queue, job_id = %job_message.id, "Processing job message");
-        handle_job_message(job_message, message, handler, config).await?;
-    } else {
-        tracing::warn!(queue = %queue, "Received empty job message");
-=======
-        tokio::spawn(async move {
+         tokio::spawn(async move {
             match handle_job_message(job_message, message, handler, config).await {
                 Ok(_) => {}
                 Err(e) => log::error!("Failed to handle job message. Error: {:?}", e),
             }
         });
->>>>>>> e5727c55
+    } else {
+        tracing::warn!(queue = %queue, "Received empty job message");
     }
 
     tracing::info!(queue = %queue, "Job consumption completed successfully");
