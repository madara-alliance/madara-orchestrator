[package]
name = "orchestrator"
version.workspace = true
edition.workspace = true

[lib]
name = "orchestrator"
path = "src/lib.rs"

[[bin]]
name = "orchestrator"
path = "src/main.rs"

[dependencies]
tracing-subscriber = { workspace = true, features = ["env-filter"] }
async-trait = { workspace = true }
thiserror = { workspace = true }
axum = { workspace = true, features = ["macros"] }
axum-macros = { workspace = true }
color-eyre = { workspace = true }
da-client-interface = { workspace = true }
dotenvy = { workspace = true }
ethereum-da-client = { workspace = true, optional = true }
futures = { workspace = true }
mockall = "0.12.1"
mongodb = { workspace = true, features = ["bson-uuid-1"], optional = true }
omniqueue = { workspace = true, optional = true }
serde = { workspace = true }
serde_json = { workspace = true }
starknet = { workspace = true }
<<<<<<< HEAD
num-bigint = { workspace = true }
num-traits = { workspace = true }
num = { workspace = true }
lazy_static = { workspace = true }
=======
starknet-core = "0.9.0"
thiserror = { workspace = true }
>>>>>>> b8a97487
tokio = { workspace = true, features = ["sync", "macros", "rt-multi-thread"] }
tracing = { workspace = true }
url = { workspace = true }
uuid = { workspace = true, features = ["v4", "serde"] }
majin-blob-types = "0.1.0"
majin-blob-core = "0.1.0"


[features]
default = ["ethereum", "with_mongodb", "with_sqs"]
ethereum = ["ethereum-da-client"]
with_mongodb = ["mongodb"]
with_sqs = ["omniqueue"]

[dev-dependencies]
hyper = { version = "0.14", features = ["full"] }
rstest = { workspace = true }
httpmock = { workspace = true, features = ["remote"] }<|MERGE_RESOLUTION|>--- conflicted
+++ resolved
@@ -12,9 +12,10 @@
 path = "src/main.rs"
 
 [dependencies]
+
+num-bigint = { workspace = true }
 tracing-subscriber = { workspace = true, features = ["env-filter"] }
 async-trait = { workspace = true }
-thiserror = { workspace = true }
 axum = { workspace = true, features = ["macros"] }
 axum-macros = { workspace = true }
 color-eyre = { workspace = true }
@@ -28,15 +29,11 @@
 serde = { workspace = true }
 serde_json = { workspace = true }
 starknet = { workspace = true }
-<<<<<<< HEAD
-num-bigint = { workspace = true }
 num-traits = { workspace = true }
 num = { workspace = true }
 lazy_static = { workspace = true }
-=======
 starknet-core = "0.9.0"
 thiserror = { workspace = true }
->>>>>>> b8a97487
 tokio = { workspace = true, features = ["sync", "macros", "rt-multi-thread"] }
 tracing = { workspace = true }
 url = { workspace = true }
