[package]
name = "orchestrator"
version.workspace = true
edition.workspace = true

[lib]
name = "orchestrator"
path = "src/lib.rs"

[[bin]]
name = "orchestrator"
path = "src/main.rs"

[dependencies]
alloy = { workspace = true }
arc-swap = { workspace = true }
assert_matches = "1.5.0"
async-std = "1.12.0"
async-trait = { workspace = true }
<<<<<<< HEAD
aws-config = { workspace = true }
aws-sdk-s3 = { workspace = true }
aws-sdk-sqs = { workspace = true }
=======
aws-config = { version = "1.1.7", features = ["behavior-version-latest"] }
aws-sdk-s3 = { version = "1.38.0", features = ["behavior-version-latest"] }
aws-sdk-sns = { version = "1.40.0", features = ["behavior-version-latest"] }
aws-sdk-sqs = "1.36.0"
>>>>>>> f84ba410
axum = { workspace = true, features = ["macros"] }
axum-macros = { workspace = true }
bincode = { workspace = true }
bytes = "1.6.0"
c-kzg = { workspace = true }
cairo-vm = { workspace = true }
color-eyre = { workspace = true }
da-client-interface = { workspace = true }
dotenvy = { workspace = true }
ethereum-da-client = { workspace = true, optional = true }
ethereum-settlement-client = { workspace = true }
futures = { workspace = true }
hex = { workspace = true }
lazy_static = { workspace = true }
log = "0.4.21"
majin-blob-core = { git = "https://github.com/AbdelStark/majin-blob", branch = "main" }
majin-blob-types = { git = "https://github.com/AbdelStark/majin-blob", branch = "main" }
mockall = { version = "0.13.0" }
mockall_double = "0.3.1"
mongodb = { workspace = true, features = ["bson-uuid-1"], optional = true }
num = { workspace = true }
num-bigint = { workspace = true }
num-traits = { workspace = true }
omniqueue = { workspace = true, optional = true }
prover-client-interface = { workspace = true }
rstest = { workspace = true }
serde = { workspace = true }
serde_json = { workspace = true }
settlement-client-interface = { workspace = true }
sharp-service = { workspace = true }
snos = { workspace = true }
starknet = { workspace = true }
starknet-core = "0.9.0"
starknet-settlement-client = { workspace = true }
strum_macros = "0.26.4"
thiserror = { workspace = true }
tokio = { workspace = true, features = ["sync", "macros", "rt-multi-thread"] }
tracing = { workspace = true }
tracing-subscriber = { workspace = true, features = ["env-filter"] }
url = { workspace = true }
utils = { workspace = true }
uuid = { workspace = true, features = ["v4", "serde"] }

[features]
default = ["ethereum", "with_mongodb", "with_sqs"]
ethereum = ["ethereum-da-client"]
with_mongodb = ["mongodb"]
with_sqs = ["omniqueue"]

[dev-dependencies]
assert_matches = "1.5.0"
hyper = { version = "0.14", features = ["full"] }
rstest = { workspace = true }
httpmock = { workspace = true, features = ["remote"] }<|MERGE_RESOLUTION|>--- conflicted
+++ resolved
@@ -17,16 +17,10 @@
 assert_matches = "1.5.0"
 async-std = "1.12.0"
 async-trait = { workspace = true }
-<<<<<<< HEAD
 aws-config = { workspace = true }
 aws-sdk-s3 = { workspace = true }
 aws-sdk-sqs = { workspace = true }
-=======
-aws-config = { version = "1.1.7", features = ["behavior-version-latest"] }
-aws-sdk-s3 = { version = "1.38.0", features = ["behavior-version-latest"] }
 aws-sdk-sns = { version = "1.40.0", features = ["behavior-version-latest"] }
-aws-sdk-sqs = "1.36.0"
->>>>>>> f84ba410
 axum = { workspace = true, features = ["macros"] }
 axum-macros = { workspace = true }
 bincode = { workspace = true }
