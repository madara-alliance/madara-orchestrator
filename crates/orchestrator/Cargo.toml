[package]
name = "orchestrator"
version.workspace = true
edition.workspace = true

[lib]
name = "orchestrator"
path = "src/lib.rs"

[[bin]]
name = "orchestrator"
path = "src/main.rs"

[dependencies]
alloy = { workspace = true }
assert_matches = { workspace = true }
async-std = { workspace = true }
async-trait = { workspace = true }
atlantic-service = { workspace = true }
aws-config = { workspace = true, features = ["behavior-version-latest"] }
aws-credential-types = { workspace = true, features = [
  "hardcoded-credentials",
] }
aws-sdk-eventbridge.workspace = true
aws-sdk-s3 = { workspace = true, features = ["behavior-version-latest"] }
aws-sdk-sns = { workspace = true, features = ["behavior-version-latest"] }
aws-sdk-sqs = { workspace = true }
axum = { workspace = true, features = ["macros"] }
axum-macros = { workspace = true }
bincode = { workspace = true }
bytes.workspace = true
c-kzg = { workspace = true }
cairo-vm = { workspace = true }
chrono = { workspace = true }
clap.workspace = true
color-eyre = { workspace = true }
da-client-interface = { workspace = true }
dotenvy = { workspace = true }
ethereum-da-client = { workspace = true, optional = true }
ethereum-settlement-client = { workspace = true }
futures = { workspace = true }
hex = { workspace = true }
itertools = { workspace = true }
lazy_static = { workspace = true }
log = { workspace = true }
majin-blob-core = { workspace = true }
majin-blob-types = { workspace = true }
mockall = { workspace = true }
mockall_double = { workspace = true }
mongodb = { workspace = true, features = ["bson-uuid-1"], optional = true }
num = { workspace = true }
num-bigint = { workspace = true }
num-traits = { workspace = true }
omniqueue = { workspace = true, optional = true }
once_cell = { workspace = true }
prove_block = { workspace = true }
prover-client-interface = { workspace = true }
rstest = { workspace = true }
serde = { workspace = true }
serde_json = { workspace = true }
settlement-client-interface = { workspace = true }
sharp-service = { workspace = true }
starknet = { workspace = true }
starknet-core = { workspace = true }
starknet-os = { workspace = true }
starknet-settlement-client = { workspace = true }
<<<<<<< HEAD
=======
strum = { workspace = true }
>>>>>>> 58cca2c3
strum_macros = { workspace = true }
tempfile = { workspace = true }
thiserror = { workspace = true }
tokio = { workspace = true, features = ["sync", "macros", "rt-multi-thread"] }

url = { workspace = true }
utils = { workspace = true }
uuid = { workspace = true, features = ["v4", "serde"] }

#Instrumentation
opentelemetry = { workspace = true, features = ["metrics", "logs"] }
opentelemetry-appender-tracing = { workspace = true, default-features = false }
opentelemetry-otlp = { workspace = true, features = [
  "tonic",
  "metrics",
  "logs",
] }
opentelemetry-semantic-conventions = { workspace = true }
opentelemetry-stdout = { workspace = true }
opentelemetry_sdk = { workspace = true, features = ["rt-tokio", "logs"] }
tracing = { workspace = true }
tracing-core = { workspace = true, default-features = false }
tracing-opentelemetry = { workspace = true }
tracing-subscriber = { workspace = true, features = ["env-filter"] }

[features]
default = ["ethereum", "with_mongodb", "with_sqs"]
ethereum = ["ethereum-da-client"]
with_mongodb = ["mongodb"]
with_sqs = ["omniqueue"]
testing = []

[dev-dependencies]
hyper = { workspace = true, features = ["full"] }
rstest = { workspace = true }
httpmock = { workspace = true, features = ["remote"] }<|MERGE_RESOLUTION|>--- conflicted
+++ resolved
@@ -32,7 +32,7 @@
 c-kzg = { workspace = true }
 cairo-vm = { workspace = true }
 chrono = { workspace = true }
-clap.workspace = true
+clap = { workspace = true }
 color-eyre = { workspace = true }
 da-client-interface = { workspace = true }
 dotenvy = { workspace = true }
@@ -64,10 +64,7 @@
 starknet-core = { workspace = true }
 starknet-os = { workspace = true }
 starknet-settlement-client = { workspace = true }
-<<<<<<< HEAD
-=======
 strum = { workspace = true }
->>>>>>> 58cca2c3
 strum_macros = { workspace = true }
 tempfile = { workspace = true }
 thiserror = { workspace = true }
