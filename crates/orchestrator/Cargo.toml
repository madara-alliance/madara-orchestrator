[package]
name = "orchestrator"
version.workspace = true
edition.workspace = true

[lib]
name = "orchestrator"
path = "src/lib.rs"

[[bin]]
name = "orchestrator"
path = "src/main.rs"

[dependencies]
alloy = { workspace = true }
arc-swap = { workspace = true }
async-std = "1.12.0"
async-trait = { workspace = true }
aws-config = { version = "1.1.7", features = ["behavior-version-latest"] }
aws-sdk-s3 = { version = "1.38.0", features = ["behavior-version-latest"] }
axum = { workspace = true, features = ["macros"] }
axum-macros = { workspace = true }
<<<<<<< HEAD
blockifier = { workspace = true }
=======
bincode = { workspace = true }
>>>>>>> 6803b915
bytes = "1.6.0"
c-kzg = { workspace = true }
cairo-vm = { workspace = true }
color-eyre = { workspace = true }
da-client-interface = { workspace = true }
dotenvy = { workspace = true }
ethereum-da-client = { workspace = true, optional = true }
ethereum-settlement-client = { workspace = true }
futures = { workspace = true }
hex = { workspace = true }
indexmap = { workspace = true }
lazy_static = { workspace = true }
log = "0.4.21"
majin-blob-core = { git = "https://github.com/AbdelStark/majin-blob", branch = "main" }
majin-blob-types = { git = "https://github.com/AbdelStark/majin-blob", branch = "main" }
mockall = "0.12.1"
mongodb = { workspace = true, features = ["bson-uuid-1"], optional = true }
num = { workspace = true }
num-bigint = { workspace = true }
num-traits = { workspace = true }
omniqueue = { workspace = true, optional = true }
prover-client-interface = { workspace = true }
<<<<<<< HEAD
reqwest = { workspace = true }
=======
rstest = { workspace = true }
>>>>>>> 6803b915
serde = { workspace = true }
serde_json = { workspace = true }
settlement-client-interface = { workspace = true }
sharp-service = { workspace = true }
snos = { workspace = true }
starknet = { workspace = true }
starknet-core = "0.9.0"
starknet-settlement-client = { workspace = true }
starknet_api = { workspace = true }
thiserror = { workspace = true }
tokio = { workspace = true, features = ["sync", "macros", "rt-multi-thread"] }
tracing = { workspace = true }
tracing-subscriber = { workspace = true, features = ["env-filter"] }
url = { workspace = true }
utils = { workspace = true }
uuid = { workspace = true, features = ["v4", "serde"] }

[features]
default = ["ethereum", "with_mongodb", "with_sqs"]
ethereum = ["ethereum-da-client"]
with_mongodb = ["mongodb"]
with_sqs = ["omniqueue"]

[dev-dependencies]
hyper = { version = "0.14", features = ["full"] }
rstest = { workspace = true }
httpmock = { workspace = true, features = ["remote"] }<|MERGE_RESOLUTION|>--- conflicted
+++ resolved
@@ -20,11 +20,8 @@
 aws-sdk-s3 = { version = "1.38.0", features = ["behavior-version-latest"] }
 axum = { workspace = true, features = ["macros"] }
 axum-macros = { workspace = true }
-<<<<<<< HEAD
 blockifier = { workspace = true }
-=======
 bincode = { workspace = true }
->>>>>>> 6803b915
 bytes = "1.6.0"
 c-kzg = { workspace = true }
 cairo-vm = { workspace = true }
@@ -47,11 +44,8 @@
 num-traits = { workspace = true }
 omniqueue = { workspace = true, optional = true }
 prover-client-interface = { workspace = true }
-<<<<<<< HEAD
 reqwest = { workspace = true }
-=======
 rstest = { workspace = true }
->>>>>>> 6803b915
 serde = { workspace = true }
 serde_json = { workspace = true }
 settlement-client-interface = { workspace = true }
