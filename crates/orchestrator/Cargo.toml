[package]
name = "orchestrator"
version.workspace = true
edition.workspace = true

[lib]
name = "orchestrator"
path = "src/lib.rs"

[[bin]]
name = "orchestrator"
path = "src/main.rs"

[dependencies]
<<<<<<< HEAD
arc-swap = { workspace = true }
async-std = "1.12.0"
=======

>>>>>>> 4343a41d
async-trait = { workspace = true }
axum = { workspace = true, features = ["macros"] }
axum-macros = { workspace = true }
color-eyre = { workspace = true }
da-client-interface = { workspace = true }
dotenvy = { workspace = true }
ethereum-da-client = { workspace = true, optional = true }
futures = { workspace = true }
lazy_static = { workspace = true }
majin-blob-core = { git = "https://github.com/AbdelStark/majin-blob", branch = "main" }
majin-blob-types = { git = "https://github.com/AbdelStark/majin-blob", branch = "main" }
mockall = "0.12.1"
mongodb = { workspace = true, features = ["bson-uuid-1"], optional = true }
num = { workspace = true }
num-bigint = { workspace = true }
num-traits = { workspace = true }
omniqueue = { workspace = true, optional = true }
serde = { workspace = true }
serde_json = { workspace = true }
starknet = { workspace = true }
starknet-core = "0.9.0"
thiserror = { workspace = true }
tokio = { workspace = true, features = ["sync", "macros", "rt-multi-thread"] }
tracing = { workspace = true }
tracing-subscriber = { workspace = true, features = ["env-filter"] }
url = { workspace = true }
uuid = { workspace = true, features = ["v4", "serde"] }

[features]
default = ["ethereum", "with_mongodb", "with_sqs"]
ethereum = ["ethereum-da-client"]
with_mongodb = ["mongodb"]
with_sqs = ["omniqueue"]

[dev-dependencies]
hyper = { version = "0.14", features = ["full"] }
rstest = { workspace = true }
httpmock = { workspace = true, features = ["remote"] }<|MERGE_RESOLUTION|>--- conflicted
+++ resolved
@@ -12,12 +12,8 @@
 path = "src/main.rs"
 
 [dependencies]
-<<<<<<< HEAD
 arc-swap = { workspace = true }
 async-std = "1.12.0"
-=======
-
->>>>>>> 4343a41d
 async-trait = { workspace = true }
 axum = { workspace = true, features = ["macros"] }
 axum-macros = { workspace = true }
