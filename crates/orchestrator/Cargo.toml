--- conflicted
+++ resolved
@@ -49,11 +49,8 @@
 num-bigint = { workspace = true }
 num-traits = { workspace = true }
 omniqueue = { workspace = true, optional = true }
-<<<<<<< HEAD
 prove_block = { workspace = true }
-=======
-once_cell = "1.8"
->>>>>>> 7b854537
+once_cell = { workspace = true }
 prover-client-interface = { workspace = true }
 rstest = { workspace = true }
 serde = { workspace = true }
