--- conflicted
+++ resolved
@@ -225,7 +225,6 @@
     assert!(test_result.is_ok(), "After Update State Job state DB state assertion failed.");
 }
 
-<<<<<<< HEAD
 #[rstest]
 // This is a starknet sepolia block. Block description :
 // - This block is already proved on starknet sepolia
@@ -233,60 +232,6 @@
 #[tokio::test]
 async fn test_orchestration_workflow_l3(#[case] _l3_block_number: String) {}
 
-/// Function that adds rules to tests for localstack
-/// This can be removed after https://github.com/localstack/localstack/issues/9861 is closed
-async fn create_event_bridge_rule(trigger_rule_name: &String, target_queue_name: &String) -> color_eyre::Result<()> {
-    let aws_config = &aws_config::from_env().load().await;
-
-    let queue_client = aws_sdk_sqs::Client::new(aws_config);
-
-    let event_bridge_client = aws_sdk_eventbridge::Client::new(aws_config);
-
-    let queue_url = queue_client.get_queue_url().queue_name(target_queue_name).send().await?;
-
-    let queue_attributes = queue_client
-        .get_queue_attributes()
-        .queue_url(queue_url.queue_url.unwrap())
-        .attribute_names(QueueAttributeName::QueueArn)
-        .send()
-        .await?;
-    let queue_arn = queue_attributes.attributes().unwrap().get(&QueueAttributeName::QueueArn).unwrap();
-
-    // Create the EventBridge target with the input transformer
-
-    for trigger in WORKER_TRIGGERS.iter() {
-        let message = get_worker_trigger_message(trigger.clone())?;
-        let input_transformer =
-            InputTransformer::builder().input_paths_map("time", "$.time").input_template(message).build()?;
-
-        let trigger_name = format!("{}-{}", trigger_rule_name, trigger);
-        event_bridge_client
-            .put_rule()
-            .name(trigger_name.clone())
-            .schedule_expression("rate(1 minute)")
-            .state(RuleState::Enabled)
-            .send()
-            .await?;
-
-        event_bridge_client
-            .put_targets()
-            .rule(trigger_name.clone())
-            .targets(
-                Target::builder()
-                    .id(uuid::Uuid::new_v4().to_string())
-                    .arn(queue_arn)
-                    .input_transformer(input_transformer.clone())
-                    .build()?,
-            )
-            .send()
-            .await?;
-    }
-
-    Ok(())
-}
-
-=======
->>>>>>> a008642b
 /// Function to check db for expected state continuously
 async fn wait_for_db_state(
     timeout: Duration,
