--- conflicted
+++ resolved
@@ -62,34 +62,7 @@
 
         // Creating SQS queues
         let mut queue_attributes = HashMap::new();
-<<<<<<< HEAD
         queue_attributes.insert(VisibilityTimeout, "10000".into());
-        self.sqs_client
-            .create_queue()
-            .queue_name(JOB_PROCESSING_QUEUE)
-            .set_attributes(Some(queue_attributes.clone()))
-            .send()
-            .await?;
-        self.sqs_client
-            .create_queue()
-            .queue_name(JOB_VERIFICATION_QUEUE)
-            .set_attributes(Some(queue_attributes.clone()))
-            .send()
-            .await?;
-        self.sqs_client
-            .create_queue()
-            .queue_name(JOB_HANDLE_FAILURE_QUEUE)
-            .set_attributes(Some(queue_attributes.clone()))
-            .send()
-            .await?;
-        self.sqs_client
-            .create_queue()
-            .queue_name(WORKER_TRIGGER_QUEUE)
-            .set_attributes(Some(queue_attributes.clone()))
-            .send()
-            .await?;
-=======
-        queue_attributes.insert(VisibilityTimeout, "1".into());
 
         let queue_names = vec![
             DATA_SUBMISSION_JOB_PROCESSING_QUEUE,
@@ -115,7 +88,6 @@
                 .await?;
         }
 
->>>>>>> 1b21d4da
         println!("🌊 SQS queues creation completed.");
 
         Ok(())
