--- conflicted
+++ resolved
@@ -58,11 +58,7 @@
 rstest = "0.22.0"
 serde = { version = "1.0.197", features = ["derive"] }
 serde_json = "1.0.114"
-<<<<<<< HEAD
-starknet = "0.9.0"
-=======
 starknet = "0.11.0"
->>>>>>> 60768ccf
 tempfile = "3.12.0"
 thiserror = "1.0.57"
 tokio = { version = "1.37.0" }
@@ -79,12 +75,9 @@
 itertools = "0.13.0"
 mockall = "0.13.0"
 testcontainers = "0.18.0"
-<<<<<<< HEAD
 once_cell = "1.8"
-=======
 appchain-core-contract-client = { git = "https://github.com/byteZorvin/zaun", branch = "type-update" }
 crypto-bigint = { version = "0.5.5" }
->>>>>>> 60768ccf
 
 
 # Instrumentation
@@ -114,19 +107,10 @@
   "mod_builtin",
 ] }
 
-<<<<<<< HEAD
 # Snos & Sharp (Starkware)
 # TODO: Update branch to main once the PR is merged (PR #368 in the snos repository)
 starknet-os = { git = "https://github.com/ocdbytes/snos", rev = "71bd0a102735f690c503b8e708773a2db843ef59" }
 prove_block = { git = "https://github.com/ocdbytes/snos", rev = "71bd0a102735f690c503b8e708773a2db843ef59" }
-=======
-# TODO: we currently use the Moonsong fork & the os-output-serde branch so we
-# can deserialize our snos input json into a StarknetOsInput struct.
-# TODO: update back to the main repo once it's merged
-# Sharp (Starkware)
-snos = { git = "https://github.com/keep-starknet-strange/snos" }
-starknet-os = { git = "https://github.com/keep-starknet-strange/snos" }
->>>>>>> 60768ccf
 
 # Madara prover API
 madara-prover-common = { git = "https://github.com/Moonsong-Labs/madara-prover-api", branch = "od/use-latest-cairo-vm" }
