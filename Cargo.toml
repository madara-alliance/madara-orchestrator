--- conflicted
+++ resolved
@@ -54,10 +54,6 @@
 uuid = { version = "1.7.0", features = ["v4", "serde"] }
 httpmock = { version = "0.7.0", features = ["remote"] }
 num-bigint = { version = "0.4.4" }
-<<<<<<< HEAD
-=======
-arc-swap = { version = "1.7.0" }
->>>>>>> 145df8e2
 num-traits = "0.2"
 lazy_static = "1.4.0"
 stark_evm_adapter = "0.1.1"
