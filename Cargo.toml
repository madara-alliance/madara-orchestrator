[workspace]
resolver = "2"
members = [
  "crates/orchestrator",
  "crates/da_clients/da-client-interface",
  "crates/da_clients/ethereum",
  "crates/utils",
  "crates/settlement_clients/settlement-client-interface",
]

[workspace.package]
version = "0.1.0"
edition = "2021"
authors = ["Apoorv Sadana <@apoorvsadana>"]

# See more keys and their definitions at https://doc.rust-lang.org/cargo/reference/manifest.html

[workspace.dependencies]


num = { version = "0.4.1" }
ethereum-da-client = { path = "crates/da_clients/ethereum" }
async-trait = { version = "0.1.77" }
da-client-interface = { path = "crates/da_clients/da-client-interface" }
axum = { version = "0.7.4" }
axum-macros = { version = "0.4.1" }
color-eyre = { version = "0.6.2" }
dotenvy = { version = "0.15.7" }
futures = { version = "0.3.30" }
mongodb = { version = "2.8.1" }
omniqueue = { version = "0.2.0" }
rstest = { version = "0.18.2" }
serde = { version = "1.0.197" }
serde_json = { version = "1.0.114" }
starknet = { version = "0.9.0" }
thiserror = { version = "1.0.57" }
tokio = { version = "1.36.0" }
tracing = { version = "0.1.40" }
tracing-subscriber = { version = "0.3.18" }
url = { version = "2.5.0" }
uuid = { version = "1.7.0" }
num-bigint = { version = "0.4.4" }
httpmock = { version = "0.7.0" }
<<<<<<< HEAD
da-client-interface = { path = "crates/da_clients/da-client-interface" }
ethereum-da-client = { path = "crates/da_clients/ethereum" }
utils = { path = "crates/utils" }
arc-swap = { version = "1.7.1" }
=======
utils = { path = "crates/utils" }
num-traits = "0.2"
lazy_static = "1.4.0"
>>>>>>> 4343a41d
<|MERGE_RESOLUTION|>--- conflicted
+++ resolved
@@ -41,13 +41,7 @@
 uuid = { version = "1.7.0" }
 num-bigint = { version = "0.4.4" }
 httpmock = { version = "0.7.0" }
-<<<<<<< HEAD
-da-client-interface = { path = "crates/da_clients/da-client-interface" }
-ethereum-da-client = { path = "crates/da_clients/ethereum" }
 utils = { path = "crates/utils" }
 arc-swap = { version = "1.7.1" }
-=======
-utils = { path = "crates/utils" }
 num-traits = "0.2"
-lazy_static = "1.4.0"
->>>>>>> 4343a41d
+lazy_static = "1.4.0"