--- conflicted
+++ resolved
@@ -1,8 +1,5 @@
-<<<<<<< HEAD
-=======
 #### SYSTEM ####
 JEMALLOC_SYS_WITH_MALLOC_CONF=
->>>>>>> afb9afeb
 
 #### AWS CONFIG ####
 AWS_ACCESS_KEY_ID=                    # Your AWS access key ID
