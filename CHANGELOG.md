# Changelog

All notable changes to this project will be documented in this file.

The format is based on [Keep a Changelog](https://keepachangelog.com/en/1.1.0/).

## Added

- makefile
- Endpoints for triggering processing and verification jobs
- Add multiple queues for processing and verification based on job type
- added logs
- added MongoDB migrations using nodejs
- added dockerfile
- `SnosJob` implementation and e2e
- Telemetry tracing and metrics.
- e2e flow test
- database timestamps
- alerts module.
- Tests for Settlement client.
- Worker queues to listen for trigger events.
- Tests for prover client.
- Added Rust Cache for Coverage Test CI.
- support for fetching PIE file from storage client in proving job.
- added coveralls support
- moved mongodb serde behind feature flag
- implemented DA worker.
- Function to calculate the kzg proof of x_0.
- Tests for updating the state.
- Function to update the state and publish blob on ethereum in state update job.
- Tests for job handlers in orchestrator/src/jobs/mod.rs.
- Fixtures for testing.
- Basic rust-toolchain support.
- `AWS_DEFAULT_REGION="localhost"` var. in .env.test for omniqueue queue testing.
- Added basic rust-toolchain support.
- Implement DL queue for handling failed jobs.
- Added tests for state update job.
- Tests for DA job.
- Added generalized errors for Jobs : JobError.
- Database tests

## Changed

- update_job returns the updated job item
- made create_job atomic to avoid race conditions
- handle jobs in tokio tasks
- handle workers in tokio tasks
- cleaned .env.example and .env.test files
- bumped snos and downgraded rust to match SNOS rust version
- Bumped dependencies, and associated api changes done
- ethereum DA client builder
- AWS config built from TestConfigBuilder.
- Better TestConfigBuilder, with sync config clients.
- Drilled Config, removing dirty global reads.
- settings provider
- refactor AWS config usage and clean .env files
- GitHub's coverage CI yml file for localstack and db testing.
- Orchestrator :Moved TestConfigBuilder to `config.rs` in tests folder.
- `.env` file requires two more variables which are queue urls for processing
  and verification.

## Removed

- revert CI changes from settlement client PR.
- `init_config` from all the tests.
- `fetch_from_test` argument

## Fixed

<<<<<<< HEAD
- wait for transaction logic in ethereum settlement client
- y_0 point evaluation in build kzg proof for ethereum settlement
=======
- fixed metrics name, signoz dashboard.
>>>>>>> e14ee33b
- fixes logs based on RUST_LOG
- fixes after sepolia testing
- all failed jobs should move to failed state
- Fixes all unwraps() in code to improve error logging
- Simplified Update_Job for Database.
- Simplified otel setup.
- Added new_with_settings to SharpClient.
- Calculate root hash logic and added a simple test for it.
- Cargo.toml dependency reorg.
- Get Fact Info logic.
- Fixed state update worker logic as per the new implementation.<|MERGE_RESOLUTION|>--- conflicted
+++ resolved
@@ -67,12 +67,9 @@
 
 ## Fixed
 
-<<<<<<< HEAD
 - wait for transaction logic in ethereum settlement client
 - y_0 point evaluation in build kzg proof for ethereum settlement
-=======
 - fixed metrics name, signoz dashboard.
->>>>>>> e14ee33b
 - fixes logs based on RUST_LOG
 - fixes after sepolia testing
 - all failed jobs should move to failed state
