# Changelog

All notable changes to this project will be documented in this file.

The format is based on [Keep a Changelog](https://keepachangelog.com/en/1.1.0/).

## Added

- e2e flow test
- database timestamps
- alerts module.
- Tests for Settlement client.
- Worker queues to listen for trigger events.
- Tests for prover client.
- Added Rust Cache for Coverage Test CI.
- support for fetching PIE file from storage client in proving job.
- added coveralls support
- moved mongodb serde behind feature flag
- implemented DA worker.
- Function to calculate the kzg proof of x_0.
- Tests for updating the state.
- Function to update the state and publish blob on ethereum in state update job.
- Tests for job handlers in orchestrator/src/jobs/mod.rs.
- Fixtures for testing.
- Basic rust-toolchain support.
- `AWS_DEFAULT_REGION="localhost"` var. in .env.test for omniqueue queue testing.
- Added basic rust-toolchain support.
- Implement DL queue for handling failed jobs.
- Added tests for state update job.
- Tests for DA job.
- Added generalized errors for Jobs : JobError.
- Database tests

## Changed

<<<<<<< HEAD
- ethereum DA client builder
=======
- AWS config built from TestConfigBuilder.
- Better TestConfigBuilder, with sync config clients.
- Drilled Config, removing dirty global reads.
>>>>>>> bbcf7b0d
- settings provider
- refactor AWS config usage and clean .env files
- GitHub's coverage CI yml file for localstack and db testing.
- Orchestrator :Moved TestConfigBuilder to `config.rs` in tests folder.
- `.env` file requires two more variables which are queue urls for processing
  and verification.

## Removed

- revert CI changes from settlement client PR.
- `init_config` from all the tests.
- `fetch_from_test` argument

## Fixed

- Calculate root hash logic and added a simple test for it.
- Cargo.toml dependency reorg.
- Get Fact Info logic.
- Fixed state update worker logic as per the new implementation.<|MERGE_RESOLUTION|>--- conflicted
+++ resolved
@@ -33,13 +33,10 @@
 
 ## Changed
 
-<<<<<<< HEAD
 - ethereum DA client builder
-=======
 - AWS config built from TestConfigBuilder.
 - Better TestConfigBuilder, with sync config clients.
 - Drilled Config, removing dirty global reads.
->>>>>>> bbcf7b0d
 - settings provider
 - refactor AWS config usage and clean .env files
 - GitHub's coverage CI yml file for localstack and db testing.
