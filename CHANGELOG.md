--- conflicted
+++ resolved
@@ -6,13 +6,10 @@
 
 ## Added
 
-<<<<<<< HEAD
-- Added Atlantic proving service integration
-=======
 - upgrade ETH L1 bridge for withdrawals to work
 - added makefile and submodules
 - Endpoints for triggering processing and verification jobs
->>>>>>> 803be5ff
+- Added Atlantic proving service integration
 - Add multiple queues for processing and verification based on job type
 - added logs
 - added MongoDB migrations using nodejs
