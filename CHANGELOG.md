--- conflicted
+++ resolved
@@ -6,11 +6,8 @@
 
 ## Added
 
-<<<<<<< HEAD
 - tests: http_client tests added
-=======
 - panic handling in process job
->>>>>>> c66c0f3f
 - upgrade ETH L1 bridge for withdrawals to work
 - added makefile and submodules
 - Endpoints for triggering processing and verification jobs
