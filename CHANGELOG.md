# Changelog

All notable changes to this project will be documented in this file.

The format is based on [Keep a Changelog](https://keepachangelog.com/en/1.1.0/).

## Added

<<<<<<< HEAD
- Added Rust Cache for Coverage Test CI.
=======
- support for fetching PIE file from storage client in proving job.
>>>>>>> ae8fc95c
- added coveralls support
- moved mongodb serde behind feature flag
- implemented DA worker.
- Function to calculate the kzg proof of x_0.
- Tests for updating the state.
- Function to update the state and publish blob on ethereum in state update job.
- Tests for job handlers in orchestrator/src/jobs/mod.rs.
- Fixtures for testing.
- Basic rust-toolchain support.
- `AWS_DEFAULT_REGION="localhost"` var. in .env.test for omniqueue queue testing.
- Added basic rust-toolchain support.
- Implement DL queue for handling failed jobs.
- Added tests for state update job.
- Tests for DA job.
- Added generalized errors for Jobs : JobError.
- Database tests

## Changed

- GitHub's coverage CI yml file for localstack and db testing.
- Orchestrator :Moved TestConfigBuilder to `config.rs` in tests folder.
- `.env` file requires two more variables which are queue urls for processing
  and verification.

## Removed

- `init_config` from all the tests.
- `fetch_from_test` argument

## Fixed

- Fixed state update worker logic as per the new implementation.<|MERGE_RESOLUTION|>--- conflicted
+++ resolved
@@ -6,11 +6,8 @@
 
 ## Added
 
-<<<<<<< HEAD
 - Added Rust Cache for Coverage Test CI.
-=======
 - support for fetching PIE file from storage client in proving job.
->>>>>>> ae8fc95c
 - added coveralls support
 - moved mongodb serde behind feature flag
 - implemented DA worker.
