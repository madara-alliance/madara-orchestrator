--- conflicted
+++ resolved
@@ -36,11 +36,8 @@
 
 ## Changed
 
-<<<<<<< HEAD
 - cleaned .env.example and .env.test files
-=======
 - bumped snos and downgraded rust to match SNOS rust version
->>>>>>> ba2aeb8a
 - Bumped dependencies, and associated api changes done
 - ethereum DA client builder
 - AWS config built from TestConfigBuilder.
