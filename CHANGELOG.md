# Changelog

All notable changes to this project will be documented in this file.

The format is based on [Keep a Changelog](https://keepachangelog.com/en/1.1.0/).

## Added

- Added retry job endpoint for failed jobs
- readme: setup instructions added
- Added : Grafana dashboard
- tests: http_client tests added
- Added Atlantic proving service integration
- setup functions added for cloud and db
- Added cli args support for all the services
- Setup functions added for cloud and db
- panic handling in process job
- upgrade ETH L1 bridge for withdrawals to work
- added makefile and submodules
- Endpoints for triggering processing and verification jobs
- Add multiple queues for processing and verification based on job type
- added logs
- added MongoDB migrations using nodejs
- added dockerfile
- `SnosJob` implementation and e2e
- Telemetry tracing and metrics.
- e2e flow test
- database timestamps
- alerts module.
- Tests for Settlement client.
- Worker queues to listen for trigger events.
- Tests for prover client.
- Added Rust Cache for Coverage Test CI.
- support for fetching PIE file from storage client in proving job.
- added coveralls support
- moved mongodb serde behind feature flag
- implemented DA worker.
- Function to calculate the kzg proof of x_0.
- Tests for updating the state.
- Function to update the state and publish blob on ethereum in state update job.
- Tests for job handlers in orchestrator/src/jobs/mod.rs.
- Fixtures for testing.
- Basic rust-toolchain support.
- `AWS_DEFAULT_REGION="localhost"` var. in .env.test for omniqueue queue testing.
- Added basic rust-toolchain support.
- Implement DL queue for handling failed jobs.
- Added tests for state update job.
- Tests for DA job.
- Added generalized errors for Jobs : JobError.
- Database tests

## Changed

<<<<<<< HEAD
- verify_job now handles VerificationTimeout status
=======
- refactor: expect removed and added error wraps
>>>>>>> cb8d82fc
- refactor: Readme and .env.example
- refactor: http_mock version updated
- refactor: prover-services renamed to prover-clients
- refactor: update json made generic to update any json file
- refactor: makefile updated as per bootstraper changes
- removed error return in case of JobAlreadyExists in `create_job` function
- update_job returns the updated job item
- made create_job atomic to avoid race conditions
- handle jobs in tokio tasks
- handle workers in tokio tasks
- cleaned .env.example and .env.test files
- bumped snos and downgraded rust to match SNOS rust version
- Bumped dependencies, and associated api changes done
- ethereum DA client builder
- AWS config built from TestConfigBuilder.
- Better TestConfigBuilder, with sync config clients.
- Drilled Config, removing dirty global reads.
- settings provider
- refactor AWS config usage and clean .env files
- GitHub's coverage CI yml file for localstack and db testing.
- Orchestrator :Moved TestConfigBuilder to `config.rs` in tests folder.
- `.env` file requires two more variables which are queue urls for processing
  and verification.

## Removed

- docker-compose removed
- revert CI changes from settlement client PR.
- `init_config` from all the tests.
- `fetch_from_test` argument

## Fixed

- refactor: instrumentations
- `is_worker_enabled` status check moved from `VerificationFailed` to `Failed`
- refactor: static attributes for telemetry
- refactor: aws setup for Event Bridge
- refactor: RUST_LOG filtering support
- refactor: cargo.toml files cleaned
- blob data formation process from state update
- OTEL config refactor
- indexing for get_jobs_without_successor
- wait for transaction logic in ethereum settlement client
- y_0 point evaluation in build kzg proof for ethereum settlement
- fixed metrics name, signoz dashboard.
- fixes logs based on RUST_LOG
- fixes after sepolia testing
- all failed jobs should move to failed state
- Fixes all unwraps() in code to improve error logging
- Simplified Update_Job for Database.
- Simplified otel setup.
- Added new_with_settings to SharpClient.
- Calculate root hash logic and added a simple test for it.
- Cargo.toml dependency reorg.
- Get Fact Info logic.
- Fixed state update worker logic as per the new implementation.<|MERGE_RESOLUTION|>--- conflicted
+++ resolved
@@ -51,11 +51,8 @@
 
 ## Changed
 
-<<<<<<< HEAD
 - verify_job now handles VerificationTimeout status
-=======
 - refactor: expect removed and added error wraps
->>>>>>> cb8d82fc
 - refactor: Readme and .env.example
 - refactor: http_mock version updated
 - refactor: prover-services renamed to prover-clients
