--- conflicted
+++ resolved
@@ -90,12 +90,9 @@
 
 ## Fixed
 
-<<<<<<< HEAD
 - corrected delays in cloud setup
 - fixed state_update worker to continue from min_block_no_to_process
-=======
 - fixed JOB_METADATA_PROCESSING_COMPLETED_AT usage
->>>>>>> bceafa0e
 - add jemallocator to fix memory leak
 - refactor: instrumentation
 - `is_worker_enabled` status check moved from `VerificationFailed` to `Failed`
