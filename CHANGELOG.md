# Changelog

All notable changes to this project will be documented in this file.

The format is based on [Keep a Changelog](https://keepachangelog.com/en/1.1.0/).

## Added

- upgrade ETH L1 bridge for withdrawals to work
- added makefile and submodules
- Endpoints for triggering processing and verification jobs
- Add multiple queues for processing and verification based on job type
- added logs
- added MongoDB migrations using nodejs
- added dockerfile
- `SnosJob` implementation and e2e
- Telemetry tracing and metrics.
- e2e flow test
- database timestamps
- alerts module.
- Tests for Settlement client.
- Worker queues to listen for trigger events.
- Tests for prover client.
- Added Rust Cache for Coverage Test CI.
- support for fetching PIE file from storage client in proving job.
- added coveralls support
- moved mongodb serde behind feature flag
- implemented DA worker.
- Function to calculate the kzg proof of x_0.
- Tests for updating the state.
- Function to update the state and publish blob on ethereum in state update job.
- Tests for job handlers in orchestrator/src/jobs/mod.rs.
- Fixtures for testing.
- Basic rust-toolchain support.
- `AWS_DEFAULT_REGION="localhost"` var. in .env.test for omniqueue queue testing.
- Added basic rust-toolchain support.
- Implement DL queue for handling failed jobs.
- Added tests for state update job.
- Tests for DA job.
- Added generalized errors for Jobs : JobError.
- Database tests

## Changed

<<<<<<< HEAD
- refactor: update json made generic to update any json file
- refactor: makefile updated as per bootstraper changes
=======
- removed error return in case of JobAlreadyExists in `create_job` function
>>>>>>> 4d61e3a0
- update_job returns the updated job item
- made create_job atomic to avoid race conditions
- handle jobs in tokio tasks
- handle workers in tokio tasks
- cleaned .env.example and .env.test files
- bumped snos and downgraded rust to match SNOS rust version
- Bumped dependencies, and associated api changes done
- ethereum DA client builder
- AWS config built from TestConfigBuilder.
- Better TestConfigBuilder, with sync config clients.
- Drilled Config, removing dirty global reads.
- settings provider
- refactor AWS config usage and clean .env files
- GitHub's coverage CI yml file for localstack and db testing.
- Orchestrator :Moved TestConfigBuilder to `config.rs` in tests folder.
- `.env` file requires two more variables which are queue urls for processing
  and verification.

## Removed

- revert CI changes from settlement client PR.
- `init_config` from all the tests.
- `fetch_from_test` argument

## Fixed

- OTEL config refactor
- indexing for get_jobs_without_successor
- wait for transaction logic in ethereum settlement client
- y_0 point evaluation in build kzg proof for ethereum settlement
- fixed metrics name, signoz dashboard.
- fixes logs based on RUST_LOG
- fixes after sepolia testing
- all failed jobs should move to failed state
- Fixes all unwraps() in code to improve error logging
- Simplified Update_Job for Database.
- Simplified otel setup.
- Added new_with_settings to SharpClient.
- Calculate root hash logic and added a simple test for it.
- Cargo.toml dependency reorg.
- Get Fact Info logic.
- Fixed state update worker logic as per the new implementation.<|MERGE_RESOLUTION|>--- conflicted
+++ resolved
@@ -42,12 +42,9 @@
 
 ## Changed
 
-<<<<<<< HEAD
 - refactor: update json made generic to update any json file
 - refactor: makefile updated as per bootstraper changes
-=======
 - removed error return in case of JobAlreadyExists in `create_job` function
->>>>>>> 4d61e3a0
 - update_job returns the updated job item
 - made create_job atomic to avoid race conditions
 - handle jobs in tokio tasks
