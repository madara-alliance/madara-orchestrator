--- conflicted
+++ resolved
@@ -6,11 +6,8 @@
 
 ## Added
 
-<<<<<<< HEAD
 - setup functions added for cloud and db
-=======
 - panic handling in process job
->>>>>>> c66c0f3f
 - upgrade ETH L1 bridge for withdrawals to work
 - added makefile and submodules
 - Endpoints for triggering processing and verification jobs
