--- conflicted
+++ resolved
@@ -6,12 +6,9 @@
 
 ## Added
 
-<<<<<<< HEAD
 - Tests for prover client.
-=======
 - Added Rust Cache for Coverage Test CI.
 - support for fetching PIE file from storage client in proving job.
->>>>>>> fa59cdf7
 - added coveralls support
 - moved mongodb serde behind feature flag
 - implemented DA worker.
