# Changelog

All notable changes to this project will be documented in this file.

The format is based on [Keep a Changelog](https://keepachangelog.com/en/1.1.0/).

## Added

- implemented DA worker.
- Function to calculate the kzg proof of x_0.
- Tests for updating the state.
- Function to update the state and publish blob on ethereum in state update job.
- Tests for job handlers in orchestrator/src/jobs/mod.rs.
- Fixtures for testing.
- Basic rust-toolchain support.
- `AWS_DEFAULT_REGION="localhost"` var. in .env.test for omniqueue queue testing.
- Added basic rust-toolchain support.
<<<<<<< HEAD
- Implement DL queue for handling failed jobs.
=======
- Tests for DA job.
>>>>>>> 36e7890e

## Changed

- GitHub's coverage CI yml file for localstack and db testing.
- Orchestrator :Moved TestConfigBuilder to `config.rs` in tests folder.
- `.env` file requires two more variables which are queue urls for processing
  and verification.
- Shifted Unit tests to test folder for DA job.

## Removed

- `fetch_from_test` argument

## Fixed<|MERGE_RESOLUTION|>--- conflicted
+++ resolved
@@ -15,11 +15,8 @@
 - Basic rust-toolchain support.
 - `AWS_DEFAULT_REGION="localhost"` var. in .env.test for omniqueue queue testing.
 - Added basic rust-toolchain support.
-<<<<<<< HEAD
 - Implement DL queue for handling failed jobs.
-=======
 - Tests for DA job.
->>>>>>> 36e7890e
 
 ## Changed
 
