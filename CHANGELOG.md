--- conflicted
+++ resolved
@@ -11,11 +11,8 @@
 - Tests for updating the state.
 - Function to update the state and publish blob on ethereum in state update job.
 - Fixtures for testing.
-<<<<<<< HEAD
 - Implement DL queue for handling failed jobs.
-=======
 - Added basic rust-toolchain support.
->>>>>>> 44aecd7c
 
 ## Changed
 
