# Changelog

All notable changes to this project will be documented in this file.

The format is based on [Keep a Changelog](https://keepachangelog.com/en/1.1.0/).

## Added

<<<<<<< HEAD
- `SnosJob` implementation
=======
- Function to calculate the kzg proof of x_0.
- Tests for updating the state.
- Function to update the state and publish blob on ethereum in state update job.
>>>>>>> 6803b915

## Changed

## Removed

- `fetch_from_test` argument

## Fixed<|MERGE_RESOLUTION|>--- conflicted
+++ resolved
@@ -6,13 +6,10 @@
 
 ## Added
 
-<<<<<<< HEAD
 - `SnosJob` implementation
-=======
 - Function to calculate the kzg proof of x_0.
 - Tests for updating the state.
 - Function to update the state and publish blob on ethereum in state update job.
->>>>>>> 6803b915
 
 ## Changed
 
