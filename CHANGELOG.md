--- conflicted
+++ resolved
@@ -33,13 +33,10 @@
 
 ## Changed
 
-<<<<<<< HEAD
 - AWS config built from TestConfigBuilder.
 - Better TestConfigBuilder, with sync config clients.
 - Drilled Config, removing dirty global reads.
-=======
 - settings provider
->>>>>>> 369ccbeb
 - refactor AWS config usage and clean .env files
 - GitHub's coverage CI yml file for localstack and db testing.
 - Orchestrator :Moved TestConfigBuilder to `config.rs` in tests folder.
