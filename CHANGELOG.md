# Changelog

All notable changes to this project will be documented in this file.

The format is based on [Keep a Changelog](https://keepachangelog.com/en/1.1.0/).

## Added

<<<<<<< HEAD
- alerts module.
=======
- Tests for prover client.
>>>>>>> 79265882
- Added Rust Cache for Coverage Test CI.
- support for fetching PIE file from storage client in proving job.
- added coveralls support
- moved mongodb serde behind feature flag
- implemented DA worker.
- Function to calculate the kzg proof of x_0.
- Tests for updating the state.
- Function to update the state and publish blob on ethereum in state update job.
- Tests for job handlers in orchestrator/src/jobs/mod.rs.
- Fixtures for testing.
- Basic rust-toolchain support.
- `AWS_DEFAULT_REGION="localhost"` var. in .env.test for omniqueue queue testing.
- Added basic rust-toolchain support.
- Implement DL queue for handling failed jobs.
- Added tests for state update job.
- Tests for DA job.
- Added generalized errors for Jobs : JobError.
- Database tests

## Changed

- GitHub's coverage CI yml file for localstack and db testing.
- Orchestrator :Moved TestConfigBuilder to `config.rs` in tests folder.
- `.env` file requires two more variables which are queue urls for processing
  and verification.

## Removed

- `init_config` from all the tests.
- `fetch_from_test` argument

## Fixed

- Get Fact Info logic.
- Fixed state update worker logic as per the new implementation.<|MERGE_RESOLUTION|>--- conflicted
+++ resolved
@@ -6,11 +6,8 @@
 
 ## Added
 
-<<<<<<< HEAD
 - alerts module.
-=======
 - Tests for prover client.
->>>>>>> 79265882
 - Added Rust Cache for Coverage Test CI.
 - support for fetching PIE file from storage client in proving job.
 - added coveralls support
