--- conflicted
+++ resolved
@@ -9,16 +9,8 @@
 - Function to calculate the kzg proof of x_0.
 - Tests for updating the state.
 - Function to update the state and publish blob on ethereum in state update job.
-<<<<<<< HEAD
-- Fixtures for testing.
-=======
-- Added basic rust-toolchain support.
->>>>>>> d3e57f92
 
 ## Changed
-
-- GitHub's coverage CI yml file for localstack and db testing.
-- Orchestrator :Moved TestConfigBuilder to `config.rs` in tests folder.
 
 ## Removed
 
