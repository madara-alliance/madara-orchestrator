--- conflicted
+++ resolved
@@ -9,11 +9,8 @@
 - Function to calculate the kzg proof of x_0.
 - Tests for updating the state.
 - Function to update the state and publish blob on ethereum in state update job.
-<<<<<<< HEAD
 - Fixtures for testing.
-=======
 - Added basic rust-toolchain support.
->>>>>>> d3e57f92
 
 ## Changed
 
