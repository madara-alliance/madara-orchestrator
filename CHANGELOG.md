--- conflicted
+++ resolved
@@ -6,11 +6,8 @@
 
 ## Added
 
-<<<<<<< HEAD
 - added coveralls support
-=======
 - moved mongodb serde behind feature flag
->>>>>>> 9e2369d8
 - implemented DA worker.
 - Function to calculate the kzg proof of x_0.
 - Tests for updating the state.
