# Changelog

All notable changes to this project will be documented in this file.

The format is based on [Keep a Changelog](https://keepachangelog.com/en/1.1.0/).

## Added

<<<<<<< HEAD
- tests: http_client tests added
- setup functions added for cloud and db
=======
- Added cli args support for all the services
- Setup functions added for cloud and db
>>>>>>> 58cca2c3
- panic handling in process job
- upgrade ETH L1 bridge for withdrawals to work
- added makefile and submodules
- Endpoints for triggering processing and verification jobs
- Added Atlantic proving service integration
- Add multiple queues for processing and verification based on job type
- added logs
- added MongoDB migrations using nodejs
- added dockerfile
- `SnosJob` implementation and e2e
- Telemetry tracing and metrics.
- e2e flow test
- database timestamps
- alerts module.
- Tests for Settlement client.
- Worker queues to listen for trigger events.
- Tests for prover client.
- Added Rust Cache for Coverage Test CI.
- support for fetching PIE file from storage client in proving job.
- added coveralls support
- moved mongodb serde behind feature flag
- implemented DA worker.
- Function to calculate the kzg proof of x_0.
- Tests for updating the state.
- Function to update the state and publish blob on ethereum in state update job.
- Tests for job handlers in orchestrator/src/jobs/mod.rs.
- Fixtures for testing.
- Basic rust-toolchain support.
- `AWS_DEFAULT_REGION="localhost"` var. in .env.test for omniqueue queue testing.
- Added basic rust-toolchain support.
- Implement DL queue for handling failed jobs.
- Added tests for state update job.
- Tests for DA job.
- Added generalized errors for Jobs : JobError.
- Database tests

## Changed

- refactor: http_mock version updated
- refactor: prover-services renamed to prover-clients
- refactor: update json made generic to update any json file
- refactor: makefile updated as per bootstraper changes
- removed error return in case of JobAlreadyExists in `create_job` function
- update_job returns the updated job item
- made create_job atomic to avoid race conditions
- handle jobs in tokio tasks
- handle workers in tokio tasks
- cleaned .env.example and .env.test files
- bumped snos and downgraded rust to match SNOS rust version
- Bumped dependencies, and associated api changes done
- ethereum DA client builder
- AWS config built from TestConfigBuilder.
- Better TestConfigBuilder, with sync config clients.
- Drilled Config, removing dirty global reads.
- settings provider
- refactor AWS config usage and clean .env files
- GitHub's coverage CI yml file for localstack and db testing.
- Orchestrator :Moved TestConfigBuilder to `config.rs` in tests folder.
- `.env` file requires two more variables which are queue urls for processing
  and verification.

## Removed

- docker-compose removed
- revert CI changes from settlement client PR.
- `init_config` from all the tests.
- `fetch_from_test` argument

## Fixed

- refactor: cargo.toml files cleaned
- blob data formation process from state update
- OTEL config refactor
- indexing for get_jobs_without_successor
- wait for transaction logic in ethereum settlement client
- y_0 point evaluation in build kzg proof for ethereum settlement
- fixed metrics name, signoz dashboard.
- fixes logs based on RUST_LOG
- fixes after sepolia testing
- all failed jobs should move to failed state
- Fixes all unwraps() in code to improve error logging
- Simplified Update_Job for Database.
- Simplified otel setup.
- Added new_with_settings to SharpClient.
- Calculate root hash logic and added a simple test for it.
- Cargo.toml dependency reorg.
- Get Fact Info logic.
- Fixed state update worker logic as per the new implementation.<|MERGE_RESOLUTION|>--- conflicted
+++ resolved
@@ -6,18 +6,15 @@
 
 ## Added
 
-<<<<<<< HEAD
 - tests: http_client tests added
+- Added Atlantic proving service integration
 - setup functions added for cloud and db
-=======
 - Added cli args support for all the services
 - Setup functions added for cloud and db
->>>>>>> 58cca2c3
 - panic handling in process job
 - upgrade ETH L1 bridge for withdrawals to work
 - added makefile and submodules
 - Endpoints for triggering processing and verification jobs
-- Added Atlantic proving service integration
 - Add multiple queues for processing and verification based on job type
 - added logs
 - added MongoDB migrations using nodejs
