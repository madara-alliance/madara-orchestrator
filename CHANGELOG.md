--- conflicted
+++ resolved
@@ -6,12 +6,9 @@
 
 ## Added
 
-<<<<<<< HEAD
 - added metadata serialization and deserialization
-=======
 - Limits on SNOS job concurrency
 - Added JOB_METADATA_PROCESSING_STARTED_AT
->>>>>>> 640fa531
 - Added retry job endpoint for failed jobs
 - readme: setup instructions added
 - Added : Grafana dashboard
@@ -57,11 +54,8 @@
 
 ## Changed
 
-<<<<<<< HEAD
 - refactor: job isolation added, each job will have needed information from it's worker
-=======
 - Increased interval time for spawn_consumer
->>>>>>> 640fa531
 - verify_job now handles VerificationTimeout status
 - refactor: expect removed and added error wraps
 - refactor: Readme and .env.example
