--- conflicted
+++ resolved
@@ -68,11 +68,8 @@
 
 ## Fixed
 
-<<<<<<< HEAD
 - OTEL config refactor
-=======
 - indexing for get_jobs_without_successor
->>>>>>> 2c4c047b
 - wait for transaction logic in ethereum settlement client
 - y_0 point evaluation in build kzg proof for ethereum settlement
 - fixed metrics name, signoz dashboard.
