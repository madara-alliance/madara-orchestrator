--- conflicted
+++ resolved
@@ -6,11 +6,8 @@
 
 ## Added
 
-<<<<<<< HEAD
 - Added Atlantic proving service integration
-=======
 - Add multiple queues for processing and verification based on job type
->>>>>>> 1b21d4da
 - added logs
 - added MongoDB migrations using nodejs
 - added dockerfile
