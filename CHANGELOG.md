--- conflicted
+++ resolved
@@ -6,11 +6,8 @@
 
 ## Added
 
-<<<<<<< HEAD
 - added logs
-=======
 - added MongoDB migrations using nodejs
->>>>>>> b77250dd
 - added dockerfile
 - `SnosJob` implementation and e2e
 - Telemetry tracing and metrics.
